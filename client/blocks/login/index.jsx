/**
 * External dependencies
 */
import React, { Component } from 'react';
import { connect } from 'react-redux';
//import Gridicon from 'gridicons';

/**
 * Internal dependencies
 */
import FormsButton from 'components/forms/form-button';
import Card from 'components/card';
import FormTextInput from 'components/forms/form-text-input';
import { localize } from 'i18n-calypso';
import { loginUser } from 'state/login/actions';

class Login extends Component {
	static defaultProps = {
		title: '',
		buttonText: '',
		legalText: ''
	};

	state = {
		usernameOrEmail: '',
		password: '',
	};

	onChangeField = ( event ) => {
		this.setState( {
			[ event.target.name ]: event.target.value
		} );
	};

	onSubmitForm = ( event ) => {
		event.preventDefault();
		this.props.loginUser( this.state.usernameOrEmail, this.state.password );
	};

	render() {
		const buttonText = this.props.buttonText || this.props.translate( 'Sign in' );
		return (
			<div className="login">
<<<<<<< HEAD
				<Card className="login__form">
					<div className="login__form-header">
						<div className="login__form-header-title">{ this.props.title }</div>
					</div>
					{ this.props.children }
					<div className="login__form-userdata">
						<label className="login__form-userdata-username">
							{ this.props.translate( 'Username or email' ) }
							<FormTextInput className="login__form-userdata-username-input" />
						</label>
						<label className="login__form-userdata-password">
							{ this.props.translate( 'Password' ) }
							<input className="login__form-userdata-password-input" type="password" />
						</label>
						<label className="login__form-userdata-stay-signed-in">
							<input className="login__form-userdata-stay-signed-in-check" type="checkbox" />
							{ this.props.translate( 'Stay signed in' ) }
						</label>
					</div>
				</Card>
				<Card className="login__form-action">
					<div className="login__form-action-legal">
						{ this.props.legalText }
					</div>
					<Button primary>{ buttonText }</Button>
				</Card>
=======
				<form onSubmit={ this.onSubmitForm }>
					<Card className="login__form-userdata">
						<div className="login__form-header">
							<div className="login__form-header-title">{ this.props.title }</div>
						</div>
						{ this.props.children }
						<div className="login__form-userdata">
							<label className="login__form-userdata-username">
								{ this.props.translate( 'Username or email' ) }
								<FormTextInput
									className="login__form-userdata-username-input"
									onChange={ this.onChangeField }
									name="usernameOrEmail"
									value={ this.state.usernameOrEmail }
								/>
							</label>
							<label className="login__form-userdata-username">
								{ this.props.translate( 'Password' ) }
								<input
									className="login__form-userdata-username-password"
									onChange={ this.onChangeField }
									type="password"
									name="password"
									value={ this.state.password }
								/>
							</label>
						</div>
					</Card>
					<Card className="login__form-action">
						<div className="login__form-action-legal">
							{ this.props.legalText }
						</div>
						<FormsButton>
							{ buttonText }
						</FormsButton>
					</Card>
				</form>
>>>>>>> 820c3049
			</div>
		);
	}
}

export default connect( null, {
	loginUser
} )( localize( Login ) );<|MERGE_RESOLUTION|>--- conflicted
+++ resolved
@@ -41,36 +41,8 @@
 		const buttonText = this.props.buttonText || this.props.translate( 'Sign in' );
 		return (
 			<div className="login">
-<<<<<<< HEAD
-				<Card className="login__form">
-					<div className="login__form-header">
-						<div className="login__form-header-title">{ this.props.title }</div>
-					</div>
-					{ this.props.children }
-					<div className="login__form-userdata">
-						<label className="login__form-userdata-username">
-							{ this.props.translate( 'Username or email' ) }
-							<FormTextInput className="login__form-userdata-username-input" />
-						</label>
-						<label className="login__form-userdata-password">
-							{ this.props.translate( 'Password' ) }
-							<input className="login__form-userdata-password-input" type="password" />
-						</label>
-						<label className="login__form-userdata-stay-signed-in">
-							<input className="login__form-userdata-stay-signed-in-check" type="checkbox" />
-							{ this.props.translate( 'Stay signed in' ) }
-						</label>
-					</div>
-				</Card>
-				<Card className="login__form-action">
-					<div className="login__form-action-legal">
-						{ this.props.legalText }
-					</div>
-					<Button primary>{ buttonText }</Button>
-				</Card>
-=======
 				<form onSubmit={ this.onSubmitForm }>
-					<Card className="login__form-userdata">
+					<Card className="login__form">
 						<div className="login__form-header">
 							<div className="login__form-header-title">{ this.props.title }</div>
 						</div>
@@ -82,8 +54,7 @@
 									className="login__form-userdata-username-input"
 									onChange={ this.onChangeField }
 									name="usernameOrEmail"
-									value={ this.state.usernameOrEmail }
-								/>
+									value={ this.state.usernameOrEmail } />
 							</label>
 							<label className="login__form-userdata-username">
 								{ this.props.translate( 'Password' ) }
@@ -92,21 +63,17 @@
 									onChange={ this.onChangeField }
 									type="password"
 									name="password"
-									value={ this.state.password }
-								/>
+									value={ this.state.password } />
 							</label>
 						</div>
 					</Card>
-					<Card className="login__form-action">
-						<div className="login__form-action-legal">
-							{ this.props.legalText }
-						</div>
-						<FormsButton>
-							{ buttonText }
-						</FormsButton>
-					</Card>
 				</form>
->>>>>>> 820c3049
+				<Card className="login__form-action">
+					<div className="login__form-action-legal">
+						{ this.props.legalText }
+					</div>
+					<FormsButton primary>{ buttonText }</FormsButton>
+				</Card>
 			</div>
 		);
 	}
