--- conflicted
+++ resolved
@@ -66,19 +66,12 @@
 
 		return (
 			<div className="activity-log-item__actor">
-<<<<<<< HEAD
 				<Gravatar user={ user } size={ 18 } />
-				{ user && <div className="activity-item__actor-name">{ user.name }</div> }
-				{ user && <div className="activity-item__actor-role">{ user.role }</div> }
-=======
-				<div className="activity-log-item__actor-icon">
-					<Gravatar user={ user } size={ 48 } />
+				{ user && <div className="activity-log-item__actor-info">
+					<div className="activity-log-item__actor-name">{ user.name }</div>
+					<div className="activity-log-item__actor-role">{ user.role }</div>
 				</div>
-				<div className="activity-log-item__actor-info">
-					<div className="activity-item__actor-name">John D.</div>
-					<div className="activity-item__actor-role">Admin</div>
-				</div>
->>>>>>> 7580f4c3
+				}
 			</div>
 		);
 	}
@@ -91,7 +84,7 @@
 
 		return (
 			<div className="activity-log-item__content">
-				<div className="activity-item__content-title">{ title }</div>
+				<div className="activity-log-item__content-title">{ title }</div>
 				{ subTitle && <div className="activity-item__sub-title">{ subTitle }</div> }
 			</div>
 		);
