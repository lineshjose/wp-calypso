--- conflicted
+++ resolved
@@ -17,15 +17,10 @@
 			logs
 		} = this.props;
 
-
 		return (
 			<div className="activity-log-date">
 				<FoldableCard
-<<<<<<< HEAD
-					header={ <div><div>Jan, 01, 1999</div><div><small> { logs.length } Events</small></div></div> }
-=======
-					header={ <div><div className="activity-log-date__day">Jan, 01, 1999</div><div className="activity-log-date__events"> { Logs.length } Events</div></div> }
->>>>>>> 3f656317
+					header={ <div><div className="activity-log-date__day">Jan, 01, 1999</div><div className="activity-log-date__events"> { logs.length } Events</div></div> }
 					summary={ <Button className="button">Rewind</Button> }
 					expandedSummary={ <Button className="button">Rewind</Button> }
 					clickableHeader={ true }
