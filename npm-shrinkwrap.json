{
  "name": "wp-calypso",
  "version": "0.17.0",
  "dependencies": {
    "abab": {
      "version": "1.0.3",
      "dev": true
    },
    "abbrev": {
      "version": "1.0.9"
    },
    "abstract-leveldown": {
      "version": "2.4.1"
    },
    "accepts": {
      "version": "1.2.13"
    },
    "acorn": {
      "version": "3.3.0"
    },
    "acorn-globals": {
      "version": "3.1.0",
      "dependencies": {
        "acorn": {
          "version": "4.0.4"
        }
      }
    },
    "acorn-jsx": {
      "version": "3.0.1"
    },
    "after": {
      "version": "0.8.2"
    },
    "ajv": {
<<<<<<< HEAD
      "version": "4.10.4",
      "dev": true
    },
    "ajv-keywords": {
      "version": "1.5.0",
=======
      "version": "4.11.2",
      "dev": true
    },
    "ajv-keywords": {
      "version": "1.5.1",
>>>>>>> 9f8620b6
      "dev": true
    },
    "align-text": {
      "version": "0.1.4"
    },
    "amdefine": {
      "version": "1.0.1"
    },
    "ansi": {
      "version": "0.3.1"
    },
    "ansi-escapes": {
      "version": "1.4.0",
      "dev": true
    },
    "ansi-regex": {
      "version": "2.1.1"
    },
    "ansi-styles": {
      "version": "2.2.1"
    },
    "anymatch": {
      "version": "1.3.0"
    },
    "aproba": {
      "version": "1.0.4"
    },
    "are-we-there-yet": {
      "version": "1.1.2"
    },
    "argparse": {
      "version": "1.0.9",
      "dev": true
    },
    "arr-diff": {
      "version": "2.0.0"
    },
    "arr-flatten": {
      "version": "1.0.1"
    },
    "array-back": {
      "version": "1.0.4"
    },
    "array-differ": {
      "version": "1.0.0",
      "dev": true
    },
    "array-equal": {
      "version": "1.0.0",
      "dev": true
    },
    "array-find-index": {
      "version": "1.0.2"
    },
    "array-flatten": {
      "version": "1.1.1"
    },
    "array-index": {
      "version": "1.0.0"
    },
    "array-union": {
      "version": "1.0.2"
    },
    "array-uniq": {
      "version": "1.0.3"
    },
    "array-unique": {
      "version": "0.2.1"
    },
    "arraybuffer.slice": {
      "version": "0.0.6"
    },
    "arrify": {
      "version": "1.0.1"
    },
    "asap": {
      "version": "2.0.5"
    },
    "asn1": {
      "version": "0.2.3"
    },
    "assert": {
      "version": "1.4.1"
    },
    "assert-plus": {
      "version": "0.2.0"
    },
    "assertion-error": {
      "version": "1.0.2",
      "dev": true
    },
    "ast-types": {
      "version": "0.9.4"
    },
    "async": {
      "version": "0.9.0"
    },
    "async-each": {
      "version": "1.0.1"
    },
    "async-foreach": {
      "version": "0.1.3"
    },
    "asynckit": {
      "version": "0.4.0"
    },
    "atob": {
      "version": "1.1.2"
    },
    "autoprefixer": {
      "version": "6.3.5"
    },
    "autosize": {
      "version": "3.0.15"
    },
    "aws-sign2": {
      "version": "0.6.0"
    },
    "aws4": {
      "version": "1.5.0"
    },
    "babel-code-frame": {
      "version": "6.22.0",
      "dependencies": {
        "chalk": {
          "version": "1.1.3"
        },
        "supports-color": {
          "version": "2.0.0"
        }
      }
    },
    "babel-core": {
      "version": "6.9.1",
      "dependencies": {
        "source-map": {
          "version": "0.5.6"
        }
      }
    },
    "babel-eslint": {
      "version": "6.1.2",
      "dev": true
    },
    "babel-generator": {
      "version": "6.22.0",
      "dependencies": {
        "source-map": {
          "version": "0.5.6"
        }
      }
    },
    "babel-helper-builder-binary-assignment-operator-visitor": {
      "version": "6.22.0"
    },
    "babel-helper-builder-react-jsx": {
      "version": "6.22.0"
    },
    "babel-helper-call-delegate": {
      "version": "6.22.0"
    },
    "babel-helper-define-map": {
      "version": "6.22.0"
    },
    "babel-helper-explode-assignable-expression": {
      "version": "6.22.0"
    },
    "babel-helper-function-name": {
      "version": "6.22.0"
    },
    "babel-helper-get-function-arity": {
      "version": "6.22.0"
    },
    "babel-helper-hoist-variables": {
      "version": "6.22.0"
    },
    "babel-helper-optimise-call-expression": {
      "version": "6.22.0"
    },
    "babel-helper-regex": {
      "version": "6.22.0"
    },
    "babel-helper-remap-async-to-generator": {
      "version": "6.22.0"
    },
    "babel-helper-replace-supers": {
      "version": "6.22.0"
    },
    "babel-helpers": {
      "version": "6.22.0"
    },
    "babel-loader": {
      "version": "6.2.4"
    },
    "babel-messages": {
      "version": "6.22.0"
    },
    "babel-plugin-add-module-exports": {
      "version": "0.2.1"
    },
    "babel-plugin-check-es2015-constants": {
      "version": "6.22.0"
    },
    "babel-plugin-lodash": {
      "version": "3.2.0"
    },
    "babel-plugin-syntax-async-functions": {
      "version": "6.13.0"
    },
    "babel-plugin-syntax-async-generators": {
      "version": "6.13.0"
    },
    "babel-plugin-syntax-class-properties": {
      "version": "6.13.0"
    },
    "babel-plugin-syntax-exponentiation-operator": {
      "version": "6.13.0"
    },
    "babel-plugin-syntax-export-extensions": {
      "version": "6.13.0"
    },
    "babel-plugin-syntax-jsx": {
      "version": "6.8.0"
    },
    "babel-plugin-syntax-object-rest-spread": {
      "version": "6.13.0"
    },
    "babel-plugin-syntax-trailing-function-commas": {
      "version": "6.22.0"
    },
    "babel-plugin-transform-async-generator-functions": {
      "version": "6.22.0"
    },
    "babel-plugin-transform-async-to-generator": {
      "version": "6.22.0"
    },
    "babel-plugin-transform-class-properties": {
      "version": "6.9.1"
    },
    "babel-plugin-transform-es2015-arrow-functions": {
      "version": "6.22.0"
    },
    "babel-plugin-transform-es2015-block-scoped-functions": {
      "version": "6.22.0"
    },
    "babel-plugin-transform-es2015-block-scoping": {
      "version": "6.22.0"
    },
    "babel-plugin-transform-es2015-classes": {
      "version": "6.22.0"
    },
    "babel-plugin-transform-es2015-computed-properties": {
      "version": "6.22.0"
    },
    "babel-plugin-transform-es2015-destructuring": {
      "version": "6.22.0"
    },
    "babel-plugin-transform-es2015-duplicate-keys": {
      "version": "6.22.0"
    },
    "babel-plugin-transform-es2015-for-of": {
      "version": "6.22.0"
    },
    "babel-plugin-transform-es2015-function-name": {
      "version": "6.22.0"
    },
    "babel-plugin-transform-es2015-literals": {
      "version": "6.22.0"
    },
    "babel-plugin-transform-es2015-modules-commonjs": {
      "version": "6.22.0"
    },
    "babel-plugin-transform-es2015-object-super": {
      "version": "6.22.0"
    },
    "babel-plugin-transform-es2015-parameters": {
      "version": "6.22.0"
    },
    "babel-plugin-transform-es2015-shorthand-properties": {
      "version": "6.22.0"
    },
    "babel-plugin-transform-es2015-spread": {
      "version": "6.22.0"
    },
    "babel-plugin-transform-es2015-sticky-regex": {
      "version": "6.22.0"
    },
    "babel-plugin-transform-es2015-template-literals": {
      "version": "6.22.0"
    },
    "babel-plugin-transform-es2015-typeof-symbol": {
      "version": "6.22.0"
    },
    "babel-plugin-transform-es2015-unicode-regex": {
      "version": "6.22.0"
    },
    "babel-plugin-transform-exponentiation-operator": {
      "version": "6.22.0"
    },
    "babel-plugin-transform-export-extensions": {
      "version": "6.8.0"
    },
    "babel-plugin-transform-imports": {
      "version": "1.1.0"
    },
    "babel-plugin-transform-object-rest-spread": {
      "version": "6.22.0"
    },
    "babel-plugin-transform-react-display-name": {
      "version": "6.8.0"
    },
    "babel-plugin-transform-react-jsx": {
      "version": "6.8.0"
    },
    "babel-plugin-transform-regenerator": {
      "version": "6.22.0"
    },
    "babel-plugin-transform-runtime": {
      "version": "6.9.0"
    },
    "babel-plugin-transform-strict-mode": {
      "version": "6.22.0"
    },
    "babel-preset-es2015": {
      "version": "6.9.0"
    },
    "babel-preset-stage-2": {
      "version": "6.5.0"
    },
    "babel-preset-stage-3": {
      "version": "6.22.0"
    },
    "babel-register": {
      "version": "6.9.0",
      "dependencies": {
        "source-map": {
          "version": "0.1.32"
        },
        "source-map-support": {
          "version": "0.2.10"
        }
      }
    },
    "babel-runtime": {
      "version": "6.22.0"
    },
    "babel-template": {
      "version": "6.22.0"
    },
    "babel-traverse": {
      "version": "6.22.1"
    },
    "babel-types": {
      "version": "6.22.0"
    },
    "babylon": {
      "version": "6.15.0"
    },
    "backo2": {
      "version": "1.0.2"
    },
    "balanced-match": {
      "version": "0.4.2"
    },
    "base62": {
      "version": "0.1.1"
    },
    "Base64": {
      "version": "0.2.1"
    },
    "base64-arraybuffer": {
      "version": "0.1.2"
    },
    "base64-js": {
      "version": "1.2.0"
    },
    "base64id": {
      "version": "0.1.0",
      "dev": true
    },
    "basic-auth": {
      "version": "1.0.0"
    },
    "batch": {
      "version": "0.5.3",
      "dev": true
    },
    "benchmark": {
      "version": "1.0.0"
    },
    "better-assert": {
      "version": "1.0.2"
    },
    "big.js": {
      "version": "3.1.3"
    },
    "binary-extensions": {
      "version": "1.8.0"
    },
    "bindings": {
      "version": "1.2.1"
    },
    "bl": {
      "version": "1.0.3",
      "dependencies": {
        "isarray": {
          "version": "1.0.0"
        },
        "readable-stream": {
          "version": "2.0.6"
        }
      }
    },
    "blessed": {
      "version": "0.1.81",
      "dev": true
    },
    "blob": {
      "version": "0.0.4"
    },
    "block-stream": {
      "version": "0.0.9"
    },
    "bluebird": {
      "version": "2.11.0"
    },
    "body-parser": {
      "version": "1.16.0",
      "dependencies": {
        "debug": {
          "version": "2.6.0"
        },
        "ms": {
          "version": "0.7.2"
        },
        "qs": {
          "version": "6.2.1"
        }
      }
    },
    "boolbase": {
      "version": "1.0.0",
      "dev": true
    },
    "boom": {
      "version": "2.10.1"
    },
    "bounding-client-rect": {
      "version": "1.0.5"
    },
    "brace-expansion": {
      "version": "1.1.6"
    },
    "braces": {
      "version": "1.8.5"
    },
    "browser-filesaver": {
      "version": "1.1.0"
    },
    "browser-stdout": {
      "version": "1.3.0",
      "dev": true
    },
    "browserify-zlib": {
      "version": "0.1.4"
    },
    "browserslist": {
      "version": "1.3.6"
    },
    "buffer": {
      "version": "4.9.1",
      "dependencies": {
        "isarray": {
          "version": "1.0.0"
        }
      }
    },
    "buffer-shims": {
      "version": "1.0.0"
    },
    "builtin-modules": {
      "version": "1.1.1"
    },
    "builtin-status-codes": {
      "version": "2.0.0"
    },
    "bytes": {
      "version": "2.4.0"
    },
    "cache-point": {
      "version": "0.3.4"
    },
    "caller-path": {
      "version": "0.1.0",
      "dev": true
    },
    "callsite": {
      "version": "1.0.0"
    },
    "callsites": {
      "version": "0.2.0",
      "dev": true
    },
    "camel-case": {
      "version": "1.2.2"
    },
    "camelcase": {
      "version": "1.2.1"
    },
    "camelcase-keys": {
      "version": "2.1.0",
      "dependencies": {
        "camelcase": {
          "version": "2.1.1"
        }
      }
    },
    "caniuse-db": {
<<<<<<< HEAD
      "version": "1.0.30000604"
=======
      "version": "1.0.30000618"
>>>>>>> 9f8620b6
    },
    "caseless": {
      "version": "0.11.0"
    },
    "catharsis": {
      "version": "0.8.8"
    },
    "center-align": {
      "version": "0.1.3"
    },
    "chai": {
      "version": "3.5.0",
      "dev": true
    },
    "chai-enzyme": {
      "version": "0.5.2",
      "dev": true
    },
    "chalk": {
      "version": "1.0.0",
      "dependencies": {
        "ansi-regex": {
          "version": "1.1.1"
        },
        "has-ansi": {
          "version": "1.0.3"
        },
        "strip-ansi": {
          "version": "2.0.1"
        },
        "supports-color": {
          "version": "1.3.1"
        }
      }
    },
    "change-case": {
      "version": "2.3.1"
    },
    "character-parser": {
      "version": "2.2.0"
    },
    "charenc": {
      "version": "0.0.2",
      "dev": true
    },
    "cheerio": {
      "version": "0.20.0",
      "dev": true,
      "dependencies": {
        "entities": {
          "version": "1.1.1",
          "dev": true
        }
      }
    },
    "chokidar": {
      "version": "1.6.1"
    },
    "chrono-node": {
      "version": "1.2.5"
    },
    "circular-json": {
      "version": "0.3.1",
      "dev": true
    },
    "classnames": {
      "version": "1.1.1"
    },
    "clean-css": {
      "version": "3.4.24",
      "dependencies": {
        "commander": {
          "version": "2.8.1"
        },
        "source-map": {
          "version": "0.4.4"
        }
      }
    },
    "cli-cursor": {
      "version": "1.0.2",
      "dev": true
    },
    "cli-width": {
      "version": "2.1.0",
      "dev": true
    },
    "click-outside": {
      "version": "2.0.1"
    },
    "clipboard": {
      "version": "1.5.3"
    },
    "cliui": {
      "version": "2.1.0"
    },
    "clone": {
      "version": "1.0.2"
    },
    "clone-regexp": {
      "version": "1.0.0",
      "dev": true
    },
    "co": {
      "version": "4.6.0",
      "dev": true
    },
    "code-point-at": {
      "version": "1.1.0"
    },
    "collapse-white-space": {
      "version": "1.0.2",
      "dev": true
    },
    "collect-all": {
      "version": "1.0.2"
    },
    "color-diff": {
      "version": "0.1.7",
      "dev": true
    },
    "colorguard": {
      "version": "1.2.0",
      "dev": true,
      "dependencies": {
        "chalk": {
          "version": "1.1.3",
          "dev": true
        },
        "supports-color": {
          "version": "2.0.0",
          "dev": true
        },
        "yargs": {
          "version": "1.3.3",
          "dev": true
        }
      }
    },
    "colors": {
      "version": "0.6.2"
    },
    "combined-stream": {
      "version": "1.0.5"
    },
    "commander": {
      "version": "2.3.0"
    },
    "component-bind": {
      "version": "1.0.0"
    },
    "component-closest": {
      "version": "0.1.4"
    },
    "component-emitter": {
      "version": "1.2.0"
    },
    "component-event": {
      "version": "0.1.4"
    },
    "component-file-picker": {
      "version": "0.2.1"
    },
    "component-inherit": {
      "version": "0.0.3"
    },
    "component-matches-selector": {
      "version": "0.1.6"
    },
    "component-query": {
      "version": "0.0.3"
    },
    "component-uid": {
      "version": "0.0.2"
    },
    "concat-map": {
      "version": "0.0.1"
    },
    "concat-stream": {
      "version": "1.5.2",
      "dependencies": {
        "isarray": {
          "version": "1.0.0"
        },
        "readable-stream": {
          "version": "2.0.6"
        }
      }
    },
    "configstore": {
      "version": "0.3.2",
      "dev": true,
      "dependencies": {
        "graceful-fs": {
          "version": "3.0.11",
          "dev": true
        },
        "object-assign": {
          "version": "2.1.1",
          "dev": true
        }
      }
    },
    "connect-history-api-fallback": {
      "version": "1.1.0",
      "dev": true
    },
    "console-browserify": {
      "version": "1.1.0"
    },
    "console-control-strings": {
      "version": "1.1.0"
    },
    "constant-case": {
      "version": "1.1.2"
    },
    "constantinople": {
      "version": "3.1.0"
    },
    "constants-browserify": {
      "version": "0.0.1"
    },
    "content-disposition": {
      "version": "0.5.0"
    },
    "content-type": {
      "version": "1.0.2"
    },
    "convert-source-map": {
      "version": "1.3.0"
    },
    "cookie": {
      "version": "0.1.2"
    },
    "cookie-parser": {
      "version": "1.3.2"
    },
    "cookie-signature": {
      "version": "1.0.4"
    },
    "cookiejar": {
      "version": "2.1.0"
    },
    "copy-webpack-plugin": {
      "version": "3.0.1",
      "dependencies": {
        "glob": {
          "version": "6.0.4"
        },
        "minimatch": {
          "version": "3.0.3"
        }
      }
    },
    "core-js": {
      "version": "2.4.1"
    },
    "core-util-is": {
      "version": "1.0.2"
    },
    "cosmiconfig": {
      "version": "1.1.0",
      "dev": true,
      "dependencies": {
        "minimist": {
          "version": "1.2.0",
          "dev": true
        }
      }
    },
    "crc32": {
      "version": "0.2.2"
    },
    "creditcards": {
      "version": "2.1.2"
    },
    "creditcards-types": {
      "version": "1.6.0"
    },
    "cross-spawn": {
      "version": "4.0.2",
      "dev": true
    },
    "cross-spawn-async": {
      "version": "2.2.5"
    },
    "crypt": {
      "version": "0.0.2",
      "dev": true
    },
    "cryptiles": {
      "version": "2.0.5"
    },
    "crypto-browserify": {
      "version": "3.2.8"
    },
    "css-color-names": {
      "version": "0.0.3",
      "dev": true
    },
    "css-rule-stream": {
      "version": "1.1.0",
      "dev": true
    },
    "css-select": {
      "version": "1.2.0",
      "dev": true
    },
    "css-tokenize": {
      "version": "1.0.1",
      "dev": true
    },
    "css-what": {
      "version": "2.1.0",
      "dev": true
    },
    "cssom": {
      "version": "0.3.2",
      "dev": true
    },
    "cssstyle": {
      "version": "0.2.37",
      "dev": true
    },
    "currently-unhandled": {
      "version": "0.4.1"
    },
    "d": {
      "version": "0.1.1"
    },
    "dashdash": {
      "version": "1.14.1",
      "dependencies": {
        "assert-plus": {
          "version": "1.0.0"
        }
      }
    },
    "date-now": {
      "version": "0.1.4"
    },
    "debug": {
      "version": "2.2.0"
    },
    "decamelize": {
      "version": "1.2.0"
    },
    "deep-eql": {
      "version": "0.1.3",
      "dev": true,
      "dependencies": {
        "type-detect": {
          "version": "0.1.1",
          "dev": true
        }
      }
    },
    "deep-equal": {
      "version": "1.0.1",
      "dev": true
    },
    "deep-extend": {
      "version": "0.4.1"
    },
    "deep-freeze": {
      "version": "0.0.1",
      "dev": true
    },
    "deep-is": {
      "version": "0.1.3",
      "dev": true
    },
    "defaults-deep": {
      "version": "0.2.3",
      "dev": true,
      "dependencies": {
        "lazy-cache": {
          "version": "0.2.7",
          "dev": true
        }
      }
    },
    "deferred-leveldown": {
      "version": "1.2.1"
    },
    "define-properties": {
      "version": "1.1.2",
      "dev": true
    },
    "del": {
      "version": "2.2.2",
      "dev": true,
      "dependencies": {
        "globby": {
          "version": "5.0.0",
          "dev": true
        }
      }
    },
    "delayed-stream": {
      "version": "1.0.0"
    },
    "delegate": {
      "version": "3.1.1"
    },
    "delegates": {
      "version": "1.0.0"
    },
    "depd": {
      "version": "1.1.0"
    },
    "desandro-matches-selector": {
      "version": "2.0.1"
    },
    "destroy": {
      "version": "1.0.3"
    },
    "detect-indent": {
      "version": "4.0.0"
    },
    "diff": {
      "version": "1.4.0",
      "dev": true
    },
    "disparity": {
      "version": "2.0.0",
      "dev": true
    },
    "doctrine": {
      "version": "2.0.0",
      "dependencies": {
        "isarray": {
          "version": "1.0.0"
        }
      }
    },
    "doctypes": {
      "version": "1.1.0"
    },
    "doiuse": {
      "version": "2.5.0",
      "dev": true,
      "dependencies": {
        "source-map": {
          "version": "0.4.4",
          "dev": true
        }
      }
    },
    "dom-helpers": {
      "version": "2.4.0"
    },
    "dom-scroll-into-view": {
      "version": "1.0.1"
    },
    "dom-serializer": {
      "version": "0.1.0",
      "dependencies": {
        "domelementtype": {
          "version": "1.1.3"
        },
        "entities": {
          "version": "1.1.1"
        }
      }
    },
    "domain-browser": {
      "version": "1.1.7"
    },
    "domelementtype": {
      "version": "1.3.0"
    },
    "domhandler": {
      "version": "2.3.0"
    },
    "domutils": {
      "version": "1.5.1"
    },
    "dot-case": {
      "version": "1.1.2"
    },
    "draft-js": {
      "version": "0.8.1"
    },
    "duplexer": {
      "version": "0.1.1",
      "dev": true
    },
    "duplexer2": {
      "version": "0.0.2"
    },
    "duplexify": {
      "version": "3.5.0",
      "dev": true,
      "dependencies": {
        "end-of-stream": {
          "version": "1.0.0",
          "dev": true
        },
        "isarray": {
          "version": "1.0.0",
          "dev": true
        },
        "once": {
          "version": "1.3.3",
          "dev": true
        },
        "readable-stream": {
          "version": "2.2.2",
          "dev": true
        }
      }
    },
    "editions": {
      "version": "1.3.3",
      "dev": true
    },
    "ee-first": {
      "version": "1.1.1"
    },
    "ejs": {
      "version": "2.5.5",
      "dev": true
    },
    "element-class": {
      "version": "0.2.2"
    },
    "email-validator": {
      "version": "1.0.1"
    },
    "emitter-component": {
      "version": "1.0.0"
    },
    "emoji-text": {
      "version": "0.2.6"
    },
    "emojis-list": {
      "version": "2.1.0"
    },
    "encodeurl": {
      "version": "1.0.1",
      "dev": true
    },
    "encoding": {
      "version": "0.1.12"
    },
    "end-of-stream": {
      "version": "1.1.0",
      "dependencies": {
        "once": {
          "version": "1.3.3"
        }
      }
    },
    "engine.io": {
      "version": "1.6.8",
      "dev": true,
      "dependencies": {
        "accepts": {
          "version": "1.1.4",
          "dev": true
        },
        "mime-db": {
          "version": "1.12.0",
          "dev": true
        },
        "mime-types": {
          "version": "2.0.14",
          "dev": true
        },
        "negotiator": {
          "version": "0.4.9",
          "dev": true
        }
      }
    },
    "engine.io-client": {
      "version": "1.6.8",
      "dependencies": {
        "component-emitter": {
          "version": "1.1.2"
        }
      }
    },
    "engine.io-parser": {
      "version": "1.2.4",
      "dependencies": {
        "after": {
          "version": "0.8.1"
        },
        "has-binary": {
          "version": "0.1.6"
        }
      }
    },
    "enhanced-resolve": {
      "version": "0.9.1",
      "dependencies": {
        "memory-fs": {
          "version": "0.2.0"
        }
      }
    },
    "entities": {
      "version": "1.0.0"
    },
    "env-hash": {
      "version": "1.1.0"
    },
    "enzyme": {
      "version": "2.4.1",
      "dev": true
    },
    "errno": {
      "version": "0.1.4",
      "dependencies": {
        "prr": {
          "version": "0.0.0"
        }
      }
    },
    "error-ex": {
      "version": "1.3.0"
    },
    "es-abstract": {
      "version": "1.7.0",
      "dev": true
    },
    "es-to-primitive": {
      "version": "1.1.1",
      "dev": true
    },
    "es3ify": {
      "version": "0.1.4",
      "dependencies": {
        "esprima-fb": {
          "version": "3001.1.0-dev-harmony-fb"
        }
      }
    },
    "es5-ext": {
      "version": "0.10.12"
    },
    "es6-iterator": {
      "version": "2.0.0"
    },
    "es6-map": {
      "version": "0.1.4",
      "dev": true
    },
    "es6-set": {
      "version": "0.1.4",
      "dev": true
    },
    "es6-symbol": {
      "version": "3.1.0"
    },
    "es6-templates": {
      "version": "0.2.3"
    },
    "es6-weak-map": {
      "version": "2.0.1",
      "dev": true
    },
    "escape-html": {
      "version": "1.0.2"
    },
    "escape-regexp": {
      "version": "0.0.1"
    },
    "escape-regexp-component": {
      "version": "1.0.2"
    },
    "escape-string-regexp": {
      "version": "1.0.3"
    },
    "escodegen": {
      "version": "1.8.1",
      "dev": true,
      "dependencies": {
        "esprima": {
          "version": "2.7.3",
          "dev": true
        },
        "estraverse": {
          "version": "1.9.3",
          "dev": true
        }
      }
    },
    "escope": {
      "version": "3.6.0",
      "dev": true
    },
    "esformatter": {
      "version": "0.7.3",
      "dev": true,
      "dependencies": {
        "debug": {
          "version": "0.7.4",
          "dev": true
        },
        "espree": {
          "version": "1.12.3",
          "dev": true
        },
        "glob": {
          "version": "5.0.15",
          "dev": true
        },
        "minimist": {
          "version": "1.2.0",
          "dev": true
        },
        "semver": {
          "version": "2.2.1",
          "dev": true
        },
        "strip-json-comments": {
          "version": "0.1.3",
          "dev": true
        },
        "supports-color": {
          "version": "1.3.1",
          "dev": true
        },
        "user-home": {
          "version": "2.0.0",
          "dev": true
        }
      }
    },
    "esformatter-braces": {
      "version": "1.2.1",
      "dev": true
    },
    "esformatter-collapse-objects-a8c": {
      "version": "0.1.0",
      "dev": true,
      "dependencies": {
        "esprima": {
          "version": "2.7.3",
          "dev": true
        },
        "rocambole": {
          "version": "0.5.1",
          "dev": true
        }
      }
    },
    "esformatter-dot-notation": {
      "version": "1.3.1",
      "dev": true,
      "dependencies": {
        "esprima": {
          "version": "2.7.3",
          "dev": true
        },
        "rocambole": {
          "version": "0.6.0",
          "dev": true
        }
      }
    },
    "esformatter-quotes": {
      "version": "1.0.3",
      "dev": true
    },
    "esformatter-semicolons": {
      "version": "1.1.1",
      "dev": true
    },
    "esformatter-special-bangs": {
      "version": "1.0.1",
      "dev": true
    },
    "eslint": {
      "version": "3.8.1",
      "dev": true,
      "dependencies": {
        "acorn": {
          "version": "4.0.4",
          "dev": true
        },
        "chalk": {
          "version": "1.1.3",
          "dev": true
        },
        "doctrine": {
          "version": "1.5.0",
          "dev": true
        },
        "espree": {
          "version": "3.3.2",
          "dev": true
        },
        "isarray": {
          "version": "1.0.0",
          "dev": true
        },
        "strip-bom": {
          "version": "3.0.0",
          "dev": true
        },
        "supports-color": {
          "version": "2.0.0",
          "dev": true
        },
        "user-home": {
          "version": "2.0.0",
          "dev": true
        }
      }
    },
    "eslint-config-wpcalypso": {
      "version": "0.6.0",
      "dev": true
    },
    "eslint-plugin-react": {
      "version": "6.4.1",
      "dev": true,
      "dependencies": {
        "doctrine": {
          "version": "1.5.0",
          "dev": true
        },
        "isarray": {
          "version": "1.0.0",
          "dev": true
        }
      }
    },
    "eslint-plugin-wpcalypso": {
      "version": "3.0.2",
      "dev": true
    },
    "esmangle-evaluator": {
      "version": "1.0.1"
    },
    "espree": {
      "version": "3.1.7"
    },
    "esprima": {
      "version": "3.1.3"
    },
    "esrecurse": {
      "version": "4.1.0",
      "dev": true,
      "dependencies": {
        "estraverse": {
          "version": "4.1.1",
          "dev": true
        }
      }
    },
    "estraverse": {
      "version": "4.2.0",
      "dev": true
    },
    "estree-walker": {
      "version": "0.2.1"
    },
    "esutils": {
      "version": "2.0.2"
    },
    "etag": {
      "version": "1.7.0"
    },
    "ev-emitter": {
      "version": "1.0.3"
    },
    "event-emitter": {
      "version": "0.3.4",
      "dev": true
    },
    "event-stream": {
      "version": "0.5.3",
      "dev": true,
      "dependencies": {
        "optimist": {
          "version": "0.2.8",
          "dev": true
        }
      }
    },
    "eventemitter3": {
      "version": "1.2.0",
      "dev": true
    },
    "events": {
      "version": "1.0.2"
    },
    "execall": {
      "version": "1.0.0",
      "dev": true
    },
    "execspawn": {
      "version": "1.0.1"
    },
    "exenv": {
      "version": "1.2.0"
    },
    "exit-hook": {
      "version": "1.1.1",
      "dev": true
    },
    "expand-brackets": {
      "version": "0.1.5"
    },
    "expand-range": {
      "version": "1.8.2"
    },
    "expand-template": {
      "version": "1.0.3"
    },
    "expand-year": {
      "version": "1.0.0"
    },
    "exports-loader": {
      "version": "0.6.2"
    },
    "express": {
      "version": "4.13.3",
      "dependencies": {
        "cookie": {
          "version": "0.1.3"
        },
        "cookie-signature": {
          "version": "1.0.6"
        },
        "depd": {
          "version": "1.0.1"
        }
      }
    },
    "extend": {
      "version": "3.0.0"
    },
    "extglob": {
      "version": "0.3.2"
    },
    "extsprintf": {
      "version": "1.0.2"
    },
    "falafel": {
      "version": "1.2.0",
      "dependencies": {
        "acorn": {
          "version": "1.2.2"
        }
      }
    },
    "fast-future": {
      "version": "1.0.2"
    },
    "fast-levenshtein": {
      "version": "2.0.6",
      "dev": true
    },
    "fast-luhn": {
      "version": "1.0.3"
    },
    "fastparse": {
      "version": "1.1.1"
    },
    "fbemitter": {
      "version": "2.1.1"
    },
    "fbjs": {
      "version": "0.8.8",
      "dependencies": {
        "core-js": {
          "version": "1.2.7"
        }
      }
    },
    "feature-detect-es6": {
      "version": "1.3.1"
    },
    "figures": {
      "version": "1.7.0",
      "dev": true,
      "dependencies": {
        "escape-string-regexp": {
          "version": "1.0.5",
          "dev": true
        }
      }
    },
    "file-entry-cache": {
      "version": "2.0.0",
      "dev": true
    },
    "file-set": {
      "version": "1.1.1",
      "dependencies": {
        "glob": {
          "version": "7.1.1"
        },
        "minimatch": {
          "version": "3.0.3"
        }
      }
    },
    "filename-regex": {
      "version": "2.0.0"
    },
    "filesize": {
      "version": "3.2.1"
    },
    "fill-range": {
      "version": "2.2.3"
    },
    "finalhandler": {
      "version": "0.4.0"
    },
    "find-up": {
      "version": "1.1.2",
      "dependencies": {
        "path-exists": {
          "version": "2.1.0"
        }
      }
    },
    "findup": {
      "version": "0.1.5",
      "dependencies": {
        "commander": {
          "version": "2.1.0"
        }
      }
    },
    "finished": {
      "version": "1.2.2",
      "dependencies": {
        "ee-first": {
          "version": "1.0.3"
        }
      }
    },
    "fizzy-ui-utils": {
      "version": "2.0.3"
    },
    "flag-icon-css": {
      "version": "2.3.0"
    },
    "flat-cache": {
      "version": "1.2.2",
      "dev": true
    },
    "flatten": {
      "version": "1.0.2",
      "dev": true
    },
    "flux": {
      "version": "2.1.1",
      "dependencies": {
        "core-js": {
          "version": "1.2.7"
        },
        "fbjs": {
          "version": "0.1.0-alpha.7"
        },
        "whatwg-fetch": {
          "version": "0.9.0"
        }
      }
    },
    "for-in": {
      "version": "0.1.6"
    },
    "for-own": {
      "version": "0.1.4"
    },
    "foreach": {
      "version": "2.0.5"
    },
    "foreachasync": {
      "version": "3.0.0"
    },
    "forever-agent": {
      "version": "0.6.1"
    },
    "form-data": {
      "version": "2.1.2"
    },
    "formatio": {
      "version": "1.1.1",
      "dev": true
    },
    "formidable": {
      "version": "1.1.1"
    },
    "forwarded": {
      "version": "0.1.0"
    },
    "fresh": {
      "version": "0.3.0"
    },
    "fs-extra": {
      "version": "0.26.7"
    },
    "fs-then-native": {
      "version": "1.0.2"
    },
    "fs.realpath": {
      "version": "1.0.0"
    },
    "fstream": {
      "version": "1.0.10"
    },
    "function-bind": {
      "version": "1.1.0",
      "dev": true
    },
    "fuse.js": {
      "version": "2.6.1"
    },
    "gather-stream": {
      "version": "1.0.0"
    },
    "gauge": {
<<<<<<< HEAD
      "version": "2.6.0"
=======
      "version": "2.7.2",
      "dependencies": {
        "supports-color": {
          "version": "0.2.0"
        }
      }
>>>>>>> 9f8620b6
    },
    "gaze": {
      "version": "1.1.2"
    },
    "generate-function": {
      "version": "2.0.0"
    },
    "generate-object-property": {
      "version": "1.2.0"
    },
    "get-caller-file": {
      "version": "1.0.2"
    },
    "get-document": {
      "version": "1.0.0"
    },
    "get-size": {
      "version": "2.0.2"
    },
    "get-stdin": {
      "version": "4.0.1"
    },
    "get-video-id": {
      "version": "2.1.0"
    },
    "getpass": {
      "version": "0.1.6",
      "dependencies": {
        "assert-plus": {
          "version": "1.0.0"
        }
      }
    },
    "ghreleases": {
      "version": "1.0.5"
    },
    "ghrepos": {
      "version": "2.0.0"
    },
    "ghutils": {
      "version": "3.2.1"
    },
    "github-from-package": {
      "version": "0.0.0"
    },
    "glob": {
      "version": "7.0.3"
    },
    "glob-base": {
      "version": "0.3.0"
    },
    "glob-parent": {
      "version": "2.0.0"
    },
    "globals": {
      "version": "9.14.0"
    },
    "globby": {
      "version": "3.0.1",
      "dependencies": {
        "glob": {
          "version": "5.0.15"
        },
        "pinkie": {
          "version": "1.0.0"
        },
        "pinkie-promise": {
          "version": "1.0.0"
        }
      }
    },
    "globjoin": {
      "version": "0.1.4",
      "dev": true
    },
    "globule": {
      "version": "1.1.0",
      "dependencies": {
        "glob": {
          "version": "7.1.1"
        },
        "lodash": {
          "version": "4.16.6"
        },
        "minimatch": {
          "version": "3.0.3"
        }
      }
    },
    "good-listener": {
      "version": "1.2.1"
    },
    "got": {
      "version": "3.3.1",
      "dev": true,
      "dependencies": {
        "object-assign": {
          "version": "3.0.0",
          "dev": true
        }
      }
    },
    "graceful-fs": {
      "version": "4.1.11"
    },
    "graceful-readlink": {
      "version": "1.0.1"
    },
    "gridicons": {
      "version": "1.0.0"
    },
    "growl": {
      "version": "1.9.2",
      "dev": true
    },
    "gzip-size": {
      "version": "3.0.0",
      "dev": true
    },
    "har-validator": {
      "version": "2.0.6",
      "dependencies": {
        "chalk": {
          "version": "1.1.3"
        },
        "commander": {
          "version": "2.9.0"
        },
        "supports-color": {
          "version": "2.0.0"
        }
      }
    },
    "hard-source-webpack-plugin": {
      "version": "0.0.42",
      "dependencies": {
        "bluebird": {
          "version": "3.4.7"
        },
        "source-map": {
          "version": "0.5.6"
        }
      }
    },
    "has": {
      "version": "1.0.1",
      "dev": true
    },
    "has-ansi": {
      "version": "2.0.0"
    },
    "has-binary": {
      "version": "0.1.7"
    },
    "has-color": {
      "version": "0.1.7"
    },
    "has-cors": {
      "version": "1.1.0"
    },
    "has-flag": {
      "version": "1.0.0"
    },
    "has-unicode": {
      "version": "2.0.1"
    },
    "hawk": {
      "version": "3.1.3"
    },
    "he": {
      "version": "0.5.0"
    },
    "hoek": {
      "version": "2.16.3"
    },
    "hoist-non-react-statics": {
      "version": "1.2.0"
    },
    "home-or-tmp": {
      "version": "1.0.0"
    },
    "hosted-git-info": {
      "version": "2.1.5"
    },
    "html": {
      "version": "1.0.0",
      "dev": true
    },
    "html-loader": {
      "version": "0.4.0",
      "dependencies": {
        "source-map": {
          "version": "0.5.6"
        }
      }
    },
    "html-minifier": {
      "version": "1.5.0",
      "dependencies": {
        "async": {
          "version": "0.2.10"
        },
        "commander": {
          "version": "2.9.0"
        },
        "he": {
          "version": "1.0.0"
        },
        "source-map": {
          "version": "0.5.6"
        },
        "uglify-js": {
          "version": "2.6.4"
        }
      }
    },
    "html-tags": {
      "version": "1.1.1",
      "dev": true
    },
    "htmlparser2": {
      "version": "3.8.3"
    },
    "http-browserify": {
      "version": "1.7.0"
    },
    "http-errors": {
      "version": "1.5.1",
      "dependencies": {
        "inherits": {
          "version": "2.0.3"
        }
      }
    },
    "http-proxy": {
      "version": "1.16.2",
      "dev": true
    },
    "http-signature": {
      "version": "1.1.1"
    },
    "https-browserify": {
      "version": "0.0.0"
    },
    "hyperquest": {
      "version": "1.2.0"
    },
    "i18n-calypso": {
      "version": "1.7.0",
      "dependencies": {
        "async": {
          "version": "1.5.2"
        },
        "commander": {
          "version": "2.9.0"
        },
        "glob": {
          "version": "7.1.1"
        },
        "minimatch": {
          "version": "3.0.3"
        }
      }
    },
    "iconv-lite": {
      "version": "0.4.15"
    },
    "ieee754": {
      "version": "1.1.8"
    },
    "ignore": {
      "version": "3.2.2",
      "dev": true
    },
    "imagesloaded": {
      "version": "4.1.1"
    },
    "immediate": {
      "version": "3.0.6"
    },
    "immutable": {
      "version": "3.7.6"
    },
    "imports-loader": {
      "version": "0.6.5"
    },
    "imurmurhash": {
      "version": "0.1.4"
    },
    "in-publish": {
      "version": "2.0.0"
    },
    "indent-string": {
      "version": "2.1.0"
    },
    "indexes-of": {
      "version": "1.0.1",
      "dev": true
    },
    "indexof": {
      "version": "0.0.1"
    },
    "infinity-agent": {
      "version": "2.0.3",
      "dev": true
    },
    "inflight": {
      "version": "1.0.6"
    },
    "inherits": {
      "version": "2.0.1"
    },
    "ini": {
      "version": "1.3.4"
    },
    "inline-process-browser": {
      "version": "1.0.0"
    },
    "inquirer": {
      "version": "0.12.0",
      "dev": true
    },
    "interpolate-components": {
      "version": "1.1.0"
    },
    "interpret": {
      "version": "0.6.6"
    },
    "invariant": {
      "version": "2.2.2"
    },
    "invert-kv": {
      "version": "1.0.0"
    },
    "ipaddr.js": {
      "version": "1.0.5"
    },
    "irregular-plurals": {
      "version": "1.2.0",
      "dev": true
    },
    "is-arrayish": {
      "version": "0.2.1"
    },
    "is-binary-path": {
      "version": "1.0.1"
    },
    "is-buffer": {
      "version": "1.1.4"
    },
    "is-builtin-module": {
      "version": "1.0.0"
    },
    "is-callable": {
      "version": "1.1.3",
      "dev": true
    },
    "is-date-object": {
      "version": "1.0.1",
      "dev": true
    },
    "is-dotfile": {
      "version": "1.0.2"
    },
    "is-equal-shallow": {
      "version": "0.1.3"
    },
    "is-expression": {
      "version": "2.1.0"
    },
    "is-extendable": {
      "version": "0.1.1"
    },
    "is-extglob": {
      "version": "1.0.0"
    },
    "is-finite": {
      "version": "1.0.2"
    },
    "is-fullwidth-code-point": {
      "version": "1.0.0"
    },
    "is-glob": {
      "version": "2.0.1"
    },
    "is-integer": {
      "version": "1.0.6"
    },
    "is-lower-case": {
      "version": "1.1.3"
    },
    "is-my-json-valid": {
      "version": "2.13.1"
    },
    "is-npm": {
      "version": "1.0.0",
      "dev": true
    },
    "is-number": {
      "version": "2.1.0"
    },
    "is-path-cwd": {
      "version": "1.0.0",
      "dev": true
    },
    "is-path-in-cwd": {
      "version": "1.0.0",
      "dev": true
    },
    "is-path-inside": {
      "version": "1.0.0",
      "dev": true
    },
    "is-plain-obj": {
      "version": "1.1.0",
      "dev": true
    },
    "is-plain-object": {
      "version": "2.0.1",
      "dev": true,
      "dependencies": {
        "isobject": {
          "version": "1.0.2",
          "dev": true
        }
      }
    },
    "is-posix-bracket": {
      "version": "0.1.1"
    },
    "is-primitive": {
      "version": "2.0.0"
    },
    "is-promise": {
      "version": "2.1.0"
    },
    "is-property": {
      "version": "1.0.2"
    },
    "is-redirect": {
      "version": "1.0.0",
      "dev": true
    },
    "is-regex": {
      "version": "1.0.3"
    },
    "is-regexp": {
      "version": "1.0.0",
      "dev": true
    },
    "is-resolvable": {
      "version": "1.0.0",
      "dev": true
    },
    "is-stream": {
      "version": "1.1.0"
    },
    "is-subset": {
      "version": "0.1.1",
      "dev": true
    },
    "is-supported-regexp-flag": {
      "version": "1.0.0",
      "dev": true
    },
    "is-symbol": {
      "version": "1.0.1",
      "dev": true
    },
    "is-typedarray": {
      "version": "1.0.0"
    },
    "is-upper-case": {
      "version": "1.1.2"
    },
    "is-utf8": {
      "version": "0.2.1"
    },
    "is-valid-month": {
      "version": "1.0.0"
    },
    "isarray": {
      "version": "0.0.1"
    },
    "isexe": {
      "version": "1.1.2"
    },
    "isobject": {
      "version": "2.1.0",
      "dependencies": {
        "isarray": {
          "version": "1.0.0"
        }
      }
    },
    "isomorphic-fetch": {
      "version": "2.2.1"
    },
    "isstream": {
      "version": "0.1.2"
    },
    "jade": {
      "version": "1.11.0",
      "from": "git://github.com/pugjs/jade.git#29784fd1ec6043397f4b43d45b4ee9e25177b940",
      "resolved": "git://github.com/pugjs/jade.git#29784fd1ec6043397f4b43d45b4ee9e25177b940"
    },
    "jade-attrs": {
      "version": "2.0.0",
      "dependencies": {
        "jade-runtime": {
          "version": "1.1.0"
        }
      }
    },
    "jade-code-gen": {
      "version": "0.0.4",
      "dependencies": {
        "jade-runtime": {
          "version": "1.1.0"
        }
      }
    },
    "jade-error": {
      "version": "1.2.0"
    },
    "jade-filters": {
      "version": "1.1.0"
    },
    "jade-lexer": {
      "version": "0.0.9",
      "dependencies": {
        "acorn": {
          "version": "2.7.0"
        },
        "is-expression": {
          "version": "1.0.2"
        }
      }
    },
    "jade-linker": {
      "version": "0.0.3"
    },
    "jade-load": {
      "version": "0.0.4"
    },
    "jade-parser": {
      "version": "0.0.9"
    },
    "jade-runtime": {
      "version": "2.0.0"
    },
    "jade-strip-comments": {
      "version": "1.0.0"
    },
    "jade-walk": {
      "version": "0.0.3"
    },
    "jed": {
      "version": "1.0.2"
    },
    "jquery": {
      "version": "1.11.3"
    },
    "js-base64": {
      "version": "2.1.9"
    },
    "js-stringify": {
      "version": "1.0.2"
    },
    "js-tokens": {
      "version": "3.0.1"
    },
    "js-yaml": {
      "version": "3.7.0",
      "dev": true,
      "dependencies": {
        "esprima": {
          "version": "2.7.3",
          "dev": true
        }
      }
    },
    "js2xmlparser": {
      "version": "1.0.0"
    },
    "jsdoc-75lb": {
      "version": "3.6.0",
      "dependencies": {
        "bluebird": {
          "version": "3.4.7"
        },
        "escape-string-regexp": {
          "version": "1.0.5"
        },
        "marked": {
          "version": "0.3.6"
        },
        "strip-json-comments": {
          "version": "2.0.1"
        }
      }
    },
    "jsdoc-api": {
      "version": "2.0.6"
    },
    "jsdom": {
      "version": "9.4.1",
      "dev": true,
      "dependencies": {
        "acorn": {
          "version": "2.7.0",
          "dev": true
        },
        "acorn-globals": {
          "version": "1.0.9",
          "dev": true
        }
      }
    },
    "jsesc": {
      "version": "1.3.0"
    },
    "jshashes": {
      "version": "1.0.5"
    },
    "json-loader": {
      "version": "0.5.4"
    },
    "json-schema": {
      "version": "0.2.3"
    },
    "json-stable-stringify": {
      "version": "1.0.1",
      "dev": true
    },
    "json-stringify-safe": {
      "version": "5.0.1"
    },
    "json3": {
      "version": "3.3.2"
    },
    "json5": {
      "version": "0.4.0"
    },
    "jsonfile": {
      "version": "2.4.0"
    },
    "jsonfilter": {
      "version": "1.1.2",
      "dev": true,
      "dependencies": {
        "minimist": {
          "version": "1.2.0",
          "dev": true
        }
      }
    },
    "jsonify": {
      "version": "0.0.0",
      "dev": true
    },
    "jsonist": {
      "version": "1.3.0"
    },
    "jsonparse": {
      "version": "0.0.5",
      "dev": true
    },
    "jsonpointer": {
      "version": "2.0.0"
    },
    "JSONStream": {
      "version": "0.8.4",
      "dev": true
    },
    "jsprim": {
      "version": "1.3.1"
    },
    "jstimezonedetect": {
      "version": "1.0.5"
    },
    "jstransform": {
      "version": "3.0.0",
      "dependencies": {
        "esprima-fb": {
          "version": "3001.1.0-dev-harmony-fb"
        },
        "source-map": {
          "version": "0.1.31"
        }
      }
    },
    "jstransformer": {
      "version": "0.0.3"
    },
    "jsx-ast-utils": {
      "version": "1.3.5",
      "dev": true
    },
    "key-mirror": {
      "version": "1.0.1"
    },
    "keymaster": {
      "version": "1.6.2"
    },
    "kind-of": {
      "version": "3.1.0"
    },
    "klaw": {
      "version": "1.3.1"
    },
    "latest-version": {
      "version": "1.0.1",
      "dev": true
    },
    "lazy-cache": {
      "version": "1.0.4"
    },
    "lcid": {
      "version": "1.0.0"
    },
    "ldjson-stream": {
      "version": "1.2.1",
      "dev": true
    },
    "level": {
      "version": "1.5.0"
    },
    "level-codec": {
      "version": "6.1.0"
    },
    "level-errors": {
      "version": "1.0.4"
    },
    "level-iterator-stream": {
      "version": "1.3.1"
    },
    "level-packager": {
      "version": "1.2.1"
    },
    "leveldown": {
      "version": "1.5.3",
      "dependencies": {
        "abstract-leveldown": {
          "version": "2.6.1"
        }
      }
    },
    "levelup": {
      "version": "1.3.3"
    },
    "levn": {
      "version": "0.3.0",
      "dev": true
    },
    "lie": {
      "version": "3.0.2"
    },
    "load-json-file": {
      "version": "1.1.0"
    },
    "loader-utils": {
      "version": "0.2.16",
      "dependencies": {
        "json5": {
          "version": "0.5.1"
        }
      }
    },
    "localforage": {
      "version": "1.4.3"
    },
    "lodash": {
      "version": "4.15.0"
    },
    "lodash-deep": {
      "version": "1.5.3",
      "dev": true
    },
    "lodash._baseassign": {
      "version": "3.2.0",
      "dev": true
    },
    "lodash._basecopy": {
      "version": "3.0.1",
      "dev": true
    },
    "lodash._basecreate": {
      "version": "3.0.3",
      "dev": true
    },
    "lodash._getnative": {
      "version": "3.9.1",
      "dev": true
    },
    "lodash._isiterateecall": {
      "version": "3.0.9",
      "dev": true
    },
    "lodash.assign": {
      "version": "4.2.0"
    },
    "lodash.create": {
      "version": "3.1.1",
      "dev": true
    },
    "lodash.debounce": {
      "version": "4.0.8"
    },
    "lodash.flatten": {
      "version": "4.4.0"
    },
    "lodash.isarguments": {
      "version": "3.1.0",
      "dev": true
    },
    "lodash.isarray": {
      "version": "3.0.4",
      "dev": true
    },
    "lodash.kebabcase": {
      "version": "4.1.1"
    },
    "lodash.keys": {
      "version": "3.1.2",
      "dev": true
    },
    "lodash.omit": {
      "version": "4.5.0"
    },
    "lodash.pad": {
      "version": "4.5.1"
    },
    "lodash.padend": {
      "version": "4.6.1"
    },
    "lodash.padstart": {
      "version": "4.6.1"
    },
    "lodash.pickby": {
      "version": "4.6.0",
      "dev": true
    },
    "log-symbols": {
      "version": "1.0.2",
      "dev": true
    },
    "lolex": {
      "version": "1.3.2",
      "dev": true
    },
    "longest": {
      "version": "1.0.1"
    },
    "loose-envify": {
      "version": "1.3.1"
    },
    "loud-rejection": {
      "version": "1.6.0"
    },
    "lower-case": {
      "version": "1.1.3"
    },
    "lower-case-first": {
      "version": "1.0.2"
    },
    "lowercase-keys": {
      "version": "1.0.0",
      "dev": true
    },
    "lru": {
      "version": "3.1.0"
    },
    "lru-cache": {
      "version": "4.0.2"
    },
    "lunr": {
      "version": "0.5.7"
    },
    "map-obj": {
      "version": "1.0.1"
    },
    "marked": {
      "version": "0.3.5"
    },
    "masonry-layout": {
      "version": "4.1.1"
    },
    "md5": {
      "version": "2.2.1",
      "dev": true
    },
    "md5-file": {
      "version": "3.1.0",
      "dev": true
    },
    "media-typer": {
      "version": "0.3.0"
    },
    "memory-fs": {
      "version": "0.3.0",
      "dependencies": {
        "isarray": {
          "version": "1.0.0"
        },
        "readable-stream": {
          "version": "2.2.2"
        }
      }
    },
    "meow": {
      "version": "3.7.0",
      "dependencies": {
        "minimist": {
          "version": "1.2.0"
        }
      }
    },
    "merge-descriptors": {
      "version": "1.0.0"
    },
    "methods": {
      "version": "1.1.2"
    },
    "micromatch": {
      "version": "2.3.11"
    },
    "mime": {
      "version": "1.3.4"
    },
    "mime-db": {
      "version": "1.26.0"
    },
    "mime-types": {
      "version": "2.1.14"
    },
    "minimatch": {
      "version": "2.0.10"
    },
    "minimist": {
      "version": "0.0.8"
    },
    "mixedindentlint": {
      "version": "1.1.1",
      "dev": true,
      "dependencies": {
        "minimist": {
          "version": "1.2.0",
          "dev": true
        }
      }
    },
    "mkdirp": {
      "version": "0.5.1"
    },
    "mocha": {
      "version": "3.1.0",
      "dev": true,
      "dependencies": {
        "commander": {
          "version": "2.9.0",
          "dev": true
        },
        "escape-string-regexp": {
          "version": "1.0.5",
          "dev": true
        },
        "glob": {
          "version": "7.0.5",
          "dev": true
        },
        "minimatch": {
          "version": "3.0.3",
          "dev": true
        },
        "supports-color": {
          "version": "3.1.2",
          "dev": true
        }
      }
    },
    "mocha-junit-reporter": {
      "version": "1.12.0",
      "dev": true
    },
    "mockery": {
      "version": "1.7.0",
      "dev": true
    },
    "moment": {
      "version": "2.10.6"
    },
    "moment-timezone": {
      "version": "0.4.0"
    },
    "morgan": {
      "version": "1.2.0",
      "dependencies": {
        "bytes": {
          "version": "1.0.0"
        },
        "depd": {
          "version": "0.4.2"
        }
      }
    },
    "mout": {
      "version": "1.0.0",
      "dev": true
    },
    "ms": {
      "version": "0.7.1"
    },
    "multimatch": {
      "version": "2.1.0",
      "dev": true,
      "dependencies": {
        "minimatch": {
          "version": "3.0.3",
          "dev": true
        }
      }
    },
    "mute-stream": {
      "version": "0.0.5",
      "dev": true
    },
    "nan": {
      "version": "2.4.0"
    },
    "natives": {
      "version": "1.1.0",
      "dev": true
    },
    "natural-compare": {
      "version": "1.4.0",
      "dev": true
    },
    "ncname": {
      "version": "1.0.0"
    },
    "negotiator": {
      "version": "0.5.3"
    },
    "neo-async": {
      "version": "1.8.2"
    },
    "nested-error-stacks": {
      "version": "1.0.2",
      "dev": true
    },
    "nock": {
      "version": "8.0.0",
      "dev": true,
      "dependencies": {
        "qs": {
          "version": "6.3.0",
          "dev": true
        }
      }
    },
    "node-abi": {
<<<<<<< HEAD
      "version": "1.0.3"
=======
      "version": "1.2.1"
>>>>>>> 9f8620b6
    },
    "node-contains": {
      "version": "1.0.0"
    },
    "node-dir": {
      "version": "0.1.16",
      "dependencies": {
        "minimatch": {
          "version": "3.0.3"
        }
      }
    },
    "node-fetch": {
      "version": "1.6.3"
    },
    "node-gyp": {
      "version": "3.5.0",
      "dependencies": {
        "minimatch": {
          "version": "3.0.3"
        },
        "npmlog": {
          "version": "3.1.2"
        }
      }
    },
    "node-libs-browser": {
      "version": "0.6.0"
    },
    "node-ninja": {
      "version": "1.0.2",
      "dependencies": {
        "gauge": {
          "version": "1.2.7"
        },
        "minimatch": {
          "version": "3.0.3"
        },
        "npmlog": {
          "version": "2.0.4"
        }
      }
    },
    "node-sass": {
      "version": "3.7.0",
      "dependencies": {
        "chalk": {
          "version": "1.1.3"
        },
        "supports-color": {
          "version": "2.0.0"
        }
      }
    },
    "nodemon": {
      "version": "1.4.1",
      "dev": true,
      "dependencies": {
        "lru-cache": {
          "version": "2.7.3",
          "dev": true
        },
        "minimatch": {
          "version": "0.3.0",
          "dev": true
        }
      }
    },
    "noop-logger": {
      "version": "0.1.1"
    },
    "nopt": {
      "version": "3.0.6"
    },
    "normalize-package-data": {
      "version": "2.3.5"
    },
    "normalize-path": {
      "version": "2.0.1"
    },
    "normalize-range": {
      "version": "0.1.2"
    },
    "normalize-selector": {
      "version": "0.2.0",
      "dev": true
    },
    "npm-path": {
      "version": "1.1.0",
      "dev": true
    },
    "npm-run": {
      "version": "1.1.1",
      "dev": true,
      "dependencies": {
        "minimist": {
          "version": "1.2.0",
          "dev": true
        }
      }
    },
    "npmlog": {
<<<<<<< HEAD
      "version": "4.0.2",
      "dependencies": {
        "gauge": {
          "version": "2.7.2"
        },
        "supports-color": {
          "version": "0.2.0"
        }
      }
=======
      "version": "4.0.2"
>>>>>>> 9f8620b6
    },
    "nth-check": {
      "version": "1.0.1",
      "dev": true
    },
    "num2fraction": {
      "version": "1.2.2"
    },
    "number-is-nan": {
      "version": "1.0.1"
    },
    "nwmatcher": {
      "version": "1.3.9",
      "dev": true
    },
    "oauth-sign": {
      "version": "0.8.2"
    },
    "object-assign": {
      "version": "4.1.1"
    },
    "object-component": {
      "version": "0.0.3"
    },
    "object-is": {
      "version": "1.0.1",
      "dev": true
    },
    "object-keys": {
      "version": "1.0.11"
    },
    "object-to-spawn-args": {
      "version": "1.1.0"
    },
    "object.assign": {
      "version": "4.0.4",
      "dev": true
    },
    "object.omit": {
      "version": "2.0.1"
    },
    "object.values": {
      "version": "1.0.4",
      "dev": true
    },
    "on-finished": {
      "version": "2.3.0"
    },
    "once": {
      "version": "1.4.0"
    },
    "onecolor": {
      "version": "3.0.4",
      "dev": true
    },
    "onetime": {
      "version": "1.1.0",
      "dev": true
    },
    "opener": {
      "version": "1.4.2",
      "dev": true
    },
    "optimist": {
      "version": "0.6.1"
    },
    "optionator": {
      "version": "0.8.2",
      "dev": true,
      "dependencies": {
        "wordwrap": {
          "version": "1.0.0",
          "dev": true
        }
      }
    },
    "options": {
      "version": "0.0.6"
    },
    "os-browserify": {
      "version": "0.1.2"
    },
    "os-homedir": {
      "version": "1.0.2"
    },
    "os-locale": {
      "version": "1.4.0"
    },
    "os-tmpdir": {
      "version": "1.0.2"
    },
    "osenv": {
      "version": "0.1.4"
    },
    "outlayer": {
      "version": "2.1.0"
    },
    "package-json": {
      "version": "1.2.0",
      "dev": true
    },
    "page": {
      "version": "1.6.4",
      "dependencies": {
        "path-to-regexp": {
          "version": "1.2.1"
        }
      }
    },
    "pako": {
      "version": "0.2.9"
    },
    "param-case": {
      "version": "1.1.2"
    },
    "parse-glob": {
      "version": "3.0.4"
    },
    "parse-int": {
      "version": "1.0.2"
    },
    "parse-json": {
      "version": "2.2.0"
    },
    "parse-year": {
      "version": "1.0.0"
    },
    "parse5": {
      "version": "1.5.1",
      "dev": true
    },
    "parsejson": {
      "version": "0.0.1"
    },
    "parseqs": {
      "version": "0.0.2"
    },
    "parseuri": {
      "version": "0.0.4"
    },
    "parseurl": {
      "version": "1.3.1"
    },
    "pascal-case": {
      "version": "1.1.2"
    },
    "path-array": {
      "version": "1.0.1"
    },
    "path-browserify": {
      "version": "0.0.0"
    },
    "path-case": {
      "version": "1.1.2"
    },
    "path-exists": {
      "version": "1.0.0"
    },
    "path-is-absolute": {
      "version": "1.0.1"
    },
    "path-is-inside": {
      "version": "1.0.2",
      "dev": true
    },
    "path-to-regexp": {
      "version": "0.1.7"
    },
    "path-type": {
      "version": "1.1.0"
    },
    "pbkdf2-compat": {
      "version": "2.0.1"
    },
    "percentage-regex": {
      "version": "3.0.0"
    },
    "phone": {
      "version": "1.0.8",
      "from": "git+https://github.com/Automattic/node-phone.git#6be6549b03137f2cca01e202250bf2590750119e",
      "resolved": "git+https://github.com/Automattic/node-phone.git#6be6549b03137f2cca01e202250bf2590750119e"
    },
    "photon": {
      "version": "2.0.0"
    },
    "pify": {
      "version": "2.3.0"
    },
    "pinkie": {
      "version": "2.0.4"
    },
    "pinkie-promise": {
      "version": "2.0.1"
    },
    "pipetteur": {
      "version": "2.0.3",
      "dev": true
    },
    "plur": {
      "version": "2.1.2",
      "dev": true
    },
    "pluralize": {
      "version": "1.2.1",
      "dev": true
    },
    "postcss": {
<<<<<<< HEAD
      "version": "5.2.8",
=======
      "version": "5.2.11",
>>>>>>> 9f8620b6
      "dependencies": {
        "chalk": {
          "version": "1.1.3",
          "dependencies": {
            "supports-color": {
              "version": "2.0.0"
            }
          }
        },
        "source-map": {
          "version": "0.5.6"
        }
      }
    },
    "postcss-cli": {
      "version": "2.5.1"
    },
    "postcss-less": {
      "version": "0.14.0",
      "dev": true
    },
    "postcss-reporter": {
      "version": "1.4.1",
      "dev": true
    },
    "postcss-resolve-nested-selector": {
      "version": "0.1.1",
      "dev": true
    },
    "postcss-scss": {
      "version": "0.1.9",
      "dev": true
    },
    "postcss-selector-parser": {
      "version": "2.2.2",
      "dev": true
    },
    "postcss-value-parser": {
      "version": "3.3.0"
    },
    "prebuild": {
      "version": "5.1.2",
      "dependencies": {
        "async": {
          "version": "2.1.4"
        },
        "minimist": {
          "version": "1.2.0"
        }
      }
    },
    "prelude-ls": {
      "version": "1.1.2",
      "dev": true
    },
    "prepend-http": {
      "version": "1.0.4",
      "dev": true
    },
    "preserve": {
      "version": "0.2.0"
    },
    "prismjs": {
      "version": "1.6.0"
    },
    "private": {
      "version": "0.1.6"
    },
    "process": {
      "version": "0.11.9"
    },
    "process-nextick-args": {
      "version": "1.0.7"
    },
    "progress": {
      "version": "1.1.8",
      "dev": true
    },
    "progress-event": {
      "version": "1.0.0"
    },
    "promise": {
      "version": "7.1.1"
    },
    "propagate": {
      "version": "0.4.0",
      "dev": true
    },
    "protochain": {
      "version": "1.0.5",
      "dev": true
    },
    "proxy-addr": {
      "version": "1.0.10"
    },
    "prr": {
      "version": "1.0.1"
    },
    "ps-tree": {
      "version": "0.0.3",
      "dev": true
    },
    "pseudomap": {
      "version": "1.0.2"
    },
    "pump": {
      "version": "1.0.2"
    },
    "punycode": {
      "version": "1.4.1"
    },
    "q": {
      "version": "1.0.1"
    },
    "qr.js": {
      "version": "0.0.0"
    },
    "qrcode.react": {
      "version": "0.6.1"
    },
    "qs": {
      "version": "4.0.0"
    },
    "querystring": {
      "version": "0.2.0"
    },
    "querystring-es3": {
      "version": "0.2.1"
    },
    "randomatic": {
      "version": "1.1.6"
    },
    "range-parser": {
      "version": "1.0.3"
    },
    "raw-body": {
      "version": "2.2.0"
    },
    "rc": {
      "version": "1.1.6",
      "dependencies": {
        "minimist": {
          "version": "1.2.0"
        }
      }
    },
    "react": {
      "version": "15.4.0"
    },
    "react-addons-create-fragment": {
      "version": "15.4.0"
    },
    "react-addons-css-transition-group": {
      "version": "15.4.0"
    },
    "react-addons-linked-state-mixin": {
      "version": "15.4.0"
    },
    "react-addons-shallow-compare": {
      "version": "15.4.0"
    },
    "react-addons-test-utils": {
      "version": "15.4.0",
      "dev": true
    },
    "react-addons-update": {
      "version": "15.4.0"
    },
    "react-click-outside": {
      "version": "2.1.0"
    },
    "react-day-picker": {
      "version": "2.4.1"
    },
    "react-docgen": {
      "version": "2.13.0",
      "dependencies": {
        "async": {
          "version": "1.5.2"
        },
        "babylon": {
          "version": "5.8.38"
        },
        "commander": {
          "version": "2.9.0"
        }
      }
    },
    "react-dom": {
      "version": "15.4.0"
    },
    "react-element-to-jsx-string": {
      "version": "3.2.0",
      "dev": true
    },
    "react-hot-api": {
      "version": "0.4.7",
      "dev": true
    },
    "react-hot-loader": {
      "version": "1.3.0",
      "dev": true,
      "dependencies": {
        "source-map": {
          "version": "0.4.4",
          "dev": true
        }
      }
    },
    "react-is-deprecated": {
      "version": "0.1.2"
    },
    "react-masonry-component": {
      "version": "4.2.2"
    },
    "react-modal": {
      "version": "1.6.5"
    },
    "react-pure-render": {
      "version": "1.0.2"
    },
    "react-redux": {
      "version": "4.4.5"
    },
    "react-test-env": {
      "version": "0.2.0",
      "dev": true,
      "dependencies": {
        "lodash.assign": {
          "version": "4.1.0",
          "dev": true
        }
      }
    },
    "react-virtualized": {
      "version": "8.8.1",
      "dependencies": {
        "classnames": {
          "version": "2.2.5"
        }
      }
    },
    "read-all-stream": {
      "version": "3.1.0",
      "dev": true,
      "dependencies": {
        "isarray": {
          "version": "1.0.0",
          "dev": true
        },
        "readable-stream": {
          "version": "2.2.2",
          "dev": true
        }
      }
    },
    "read-file-stdin": {
      "version": "0.2.1"
    },
    "read-pkg": {
      "version": "1.1.0"
    },
    "read-pkg-up": {
      "version": "1.0.1"
    },
    "readable-stream": {
      "version": "1.1.14"
    },
    "readdirp": {
      "version": "2.1.0",
      "dependencies": {
        "isarray": {
          "version": "1.0.0"
        },
        "minimatch": {
          "version": "3.0.3"
        },
        "readable-stream": {
          "version": "2.2.2"
        }
      }
    },
    "readline2": {
      "version": "1.0.1",
      "dev": true
    },
    "recast": {
      "version": "0.11.20",
      "dependencies": {
        "source-map": {
          "version": "0.5.6"
        }
      }
    },
    "redent": {
      "version": "1.0.0"
    },
    "reduce-component": {
      "version": "1.0.1"
    },
    "redux": {
      "version": "3.0.4"
    },
    "redux-thunk": {
      "version": "1.0.0"
    },
    "regenerate": {
      "version": "1.3.2"
    },
    "regenerator-runtime": {
      "version": "0.10.1"
    },
    "regenerator-transform": {
      "version": "0.9.8"
    },
    "regex-cache": {
      "version": "0.4.3"
    },
    "regexp-quote": {
      "version": "0.0.0"
    },
    "regexpu-core": {
      "version": "2.0.0"
    },
    "registry-url": {
      "version": "3.1.0",
      "dev": true
    },
    "regjsgen": {
      "version": "0.2.0"
    },
    "regjsparser": {
      "version": "0.1.5",
      "dependencies": {
        "jsesc": {
          "version": "0.5.0"
        }
      }
    },
    "relateurl": {
      "version": "0.2.7"
    },
    "repeat-element": {
      "version": "1.1.2"
    },
    "repeat-string": {
      "version": "1.6.1"
    },
    "repeating": {
      "version": "2.0.1"
    },
    "request": {
      "version": "2.79.0",
      "dependencies": {
        "qs": {
          "version": "6.3.0"
        },
        "uuid": {
          "version": "3.0.1"
        }
      }
    },
    "require-directory": {
      "version": "2.1.1"
    },
    "require-from-string": {
      "version": "1.2.1",
      "dev": true
    },
    "require-main-filename": {
      "version": "1.0.1"
    },
    "require-uncached": {
      "version": "1.0.3",
      "dev": true
    },
    "requireindex": {
      "version": "1.1.0",
      "dev": true
    },
    "requires-port": {
      "version": "1.0.0",
      "dev": true
    },
    "requizzle": {
      "version": "0.2.1",
      "dependencies": {
        "underscore": {
          "version": "1.6.0"
        }
      }
    },
    "resolve": {
      "version": "1.2.0"
    },
    "resolve-from": {
      "version": "1.0.1",
      "dev": true
    },
    "restore-cursor": {
      "version": "1.0.1",
      "dev": true
    },
    "right-align": {
      "version": "0.1.3"
    },
    "rimraf": {
      "version": "2.5.4",
      "dependencies": {
        "glob": {
          "version": "7.1.1"
        },
        "minimatch": {
          "version": "3.0.3"
        }
      }
    },
    "ripemd160": {
      "version": "0.2.0"
    },
    "rocambole": {
      "version": "0.7.0",
      "dev": true,
      "dependencies": {
        "esprima": {
          "version": "2.7.3",
          "dev": true
        }
      }
    },
    "rocambole-indent": {
      "version": "2.0.4",
      "dev": true,
      "dependencies": {
        "mout": {
          "version": "0.11.1",
          "dev": true
        }
      }
    },
    "rocambole-linebreak": {
      "version": "1.0.2",
      "dev": true,
      "dependencies": {
        "semver": {
          "version": "4.3.6",
          "dev": true
        }
      }
    },
    "rocambole-node": {
      "version": "1.0.0",
      "dev": true
    },
    "rocambole-token": {
      "version": "1.2.1",
      "dev": true
    },
    "rocambole-whitespace": {
      "version": "1.0.0",
      "dev": true
    },
    "rtlcss": {
      "version": "2.0.5",
      "dependencies": {
        "strip-json-comments": {
          "version": "2.0.1"
        }
      }
    },
    "run-async": {
      "version": "0.1.0",
      "dev": true
    },
    "rx-lite": {
      "version": "3.1.2",
      "dev": true
    },
    "samsam": {
      "version": "1.1.2",
      "dev": true
    },
    "sanitize-html": {
      "version": "1.11.1"
    },
    "sass-graph": {
      "version": "2.1.2",
      "dependencies": {
        "cliui": {
          "version": "3.2.0"
        },
        "window-size": {
          "version": "0.2.0"
        },
        "yargs": {
          "version": "4.8.1"
        }
      }
    },
    "sax": {
      "version": "1.2.1",
      "dev": true
    },
    "seed-random": {
      "version": "2.2.0"
    },
    "select": {
      "version": "1.1.0"
    },
    "semver": {
      "version": "5.1.0"
    },
    "semver-diff": {
      "version": "2.1.0",
      "dev": true
    },
    "send": {
      "version": "0.13.0",
      "dependencies": {
        "depd": {
          "version": "1.0.1"
        },
        "http-errors": {
          "version": "1.3.1"
        },
        "statuses": {
          "version": "1.2.1"
        }
      }
    },
    "sentence-case": {
      "version": "1.1.3"
    },
    "serializerr": {
      "version": "1.0.3",
      "dev": true
    },
    "serve-index": {
      "version": "1.8.0",
      "dev": true,
      "dependencies": {
        "accepts": {
          "version": "1.3.3",
          "dev": true
        },
        "escape-html": {
          "version": "1.0.3",
          "dev": true
        },
        "negotiator": {
          "version": "0.6.1",
          "dev": true
        }
      }
    },
    "serve-static": {
      "version": "1.10.3",
      "dependencies": {
        "destroy": {
          "version": "1.0.4"
        },
        "escape-html": {
          "version": "1.0.3"
        },
        "http-errors": {
          "version": "1.3.1"
        },
        "send": {
          "version": "0.13.2"
        },
        "statuses": {
          "version": "1.2.1"
        }
      }
    },
    "set-blocking": {
      "version": "2.0.0"
    },
    "set-immediate-shim": {
      "version": "1.0.1"
    },
    "setimmediate": {
      "version": "1.0.5"
    },
    "setprototypeof": {
      "version": "1.0.2"
    },
    "sha.js": {
      "version": "2.2.6"
    },
    "shebang-regex": {
      "version": "1.0.0"
    },
    "shelljs": {
      "version": "0.6.1",
      "dev": true
    },
    "sigmund": {
      "version": "1.0.1",
      "dev": true
    },
    "signal-exit": {
      "version": "3.0.2"
    },
    "simple-get": {
      "version": "1.4.3"
    },
    "simple-mime": {
      "version": "0.1.0"
    },
    "sinon": {
      "version": "1.17.6",
      "dev": true
    },
    "sinon-chai": {
      "version": "2.8.0",
      "dev": true
    },
    "slash": {
      "version": "1.0.0"
    },
    "slice-ansi": {
      "version": "0.0.4",
      "dev": true
    },
    "snake-case": {
      "version": "1.1.2"
    },
    "sntp": {
      "version": "1.0.9"
    },
    "social-logos": {
      "version": "1.0.1"
    },
    "socket.io": {
      "version": "1.4.5",
      "dev": true
    },
    "socket.io-adapter": {
      "version": "0.4.0",
      "dev": true,
      "dependencies": {
        "component-emitter": {
          "version": "1.1.2",
          "dev": true
        },
        "json3": {
          "version": "3.2.6",
          "dev": true
        },
        "socket.io-parser": {
          "version": "2.2.2",
          "dev": true,
          "dependencies": {
            "debug": {
              "version": "0.7.4",
              "dev": true
            }
          }
        }
      }
    },
    "socket.io-client": {
      "version": "1.4.5"
    },
    "socket.io-parser": {
      "version": "2.2.6",
      "dependencies": {
        "component-emitter": {
          "version": "1.1.2"
        }
      }
    },
    "sortobject": {
      "version": "1.1.1",
      "dev": true
    },
    "source-list-map": {
      "version": "0.1.8"
    },
    "source-map": {
      "version": "0.1.39"
    },
    "source-map-loader": {
      "version": "0.1.5"
    },
    "source-map-support": {
      "version": "0.3.2",
      "dependencies": {
        "source-map": {
          "version": "0.1.32"
        }
      }
    },
    "spdx-correct": {
      "version": "1.0.2"
    },
    "spdx-expression-parse": {
      "version": "1.0.4"
    },
    "spdx-license-ids": {
      "version": "1.2.2"
    },
    "specificity": {
      "version": "0.2.1",
      "dev": true
    },
    "split2": {
      "version": "0.2.1",
      "dev": true
    },
    "sprintf-js": {
      "version": "1.0.3",
      "dev": true
    },
    "sshpk": {
      "version": "1.10.2",
      "dependencies": {
        "assert-plus": {
          "version": "1.0.0"
        }
      }
    },
    "statuses": {
      "version": "1.3.1"
    },
    "stdin": {
      "version": "0.0.1",
      "dev": true
    },
    "store": {
      "version": "1.3.16"
    },
    "stream-browserify": {
      "version": "1.0.0"
    },
    "stream-cache": {
      "version": "0.0.2",
      "dev": true
    },
    "stream-combiner": {
      "version": "0.2.2",
      "dev": true
    },
    "stream-connect": {
      "version": "1.0.2"
    },
    "stream-shift": {
      "version": "1.0.0",
      "dev": true
    },
    "stream-via": {
      "version": "1.0.3"
    },
    "string_decoder": {
      "version": "0.10.31"
    },
    "string-length": {
      "version": "1.0.1",
      "dev": true
    },
    "string-width": {
      "version": "1.0.2"
    },
    "stringify-object": {
      "version": "2.4.0",
      "dev": true
    },
    "stringstream": {
      "version": "0.0.5"
    },
    "strip-ansi": {
      "version": "3.0.1"
    },
    "strip-bom": {
      "version": "2.0.0"
    },
    "strip-indent": {
      "version": "1.0.1"
    },
    "strip-json-comments": {
      "version": "1.0.4"
    },
    "striptags": {
      "version": "2.1.1"
    },
    "stylehacks": {
      "version": "2.3.1",
      "dev": true,
      "dependencies": {
        "chalk": {
          "version": "1.1.3",
          "dev": true
        },
        "minimist": {
          "version": "1.2.0",
          "dev": true
        },
        "supports-color": {
          "version": "2.0.0",
          "dev": true
        }
      }
    },
    "stylelint": {
      "version": "6.9.0",
      "dev": true,
      "dependencies": {
        "chalk": {
          "version": "1.1.3",
          "dev": true
        },
        "entities": {
          "version": "1.1.1",
          "dev": true
        },
        "get-stdin": {
          "version": "5.0.1",
          "dev": true
        },
        "globby": {
          "version": "5.0.0",
          "dev": true
        },
        "htmlparser2": {
          "version": "3.9.2",
          "dev": true
        },
        "isarray": {
          "version": "1.0.0",
          "dev": true
        },
        "readable-stream": {
          "version": "2.2.2",
          "dev": true
        },
        "resolve-from": {
          "version": "2.0.0",
          "dev": true
        },
        "supports-color": {
          "version": "2.0.0",
          "dev": true
        }
      }
    },
    "sugarss": {
      "version": "0.1.6",
      "dev": true
    },
    "superagent": {
      "version": "2.1.0",
      "dependencies": {
        "async": {
          "version": "1.5.2"
        },
        "form-data": {
          "version": "1.0.0-rc4"
        },
        "isarray": {
          "version": "1.0.0"
        },
        "qs": {
          "version": "6.3.0"
        },
        "readable-stream": {
          "version": "2.2.2"
        }
      }
    },
    "supertest": {
      "version": "2.0.0",
      "dev": true
    },
    "supports-color": {
      "version": "3.2.3"
    },
    "svg-tags": {
      "version": "1.0.0",
      "dev": true
    },
    "swap-case": {
      "version": "1.1.2"
    },
    "symbol-tree": {
      "version": "3.2.1",
      "dev": true
    },
    "sync-exec": {
      "version": "0.5.0",
      "dev": true
    },
    "synesthesia": {
      "version": "1.0.1",
      "dev": true
    },
    "table": {
      "version": "3.8.3",
      "dev": true,
      "dependencies": {
        "chalk": {
          "version": "1.1.3",
          "dev": true
        },
        "is-fullwidth-code-point": {
          "version": "2.0.0",
          "dev": true
        },
        "string-width": {
          "version": "2.0.0",
          "dev": true
        },
        "supports-color": {
          "version": "2.0.0",
          "dev": true
        }
      }
    },
    "taffydb": {
      "version": "2.6.2"
    },
    "tapable": {
      "version": "0.1.10"
    },
    "tar": {
      "version": "2.2.1"
    },
    "tar-fs": {
      "version": "1.15.0"
    },
    "tar-stream": {
      "version": "1.5.2",
      "dependencies": {
        "isarray": {
          "version": "1.0.0"
        },
        "readable-stream": {
          "version": "2.2.2"
        }
      }
    },
    "temp-path": {
      "version": "1.0.0"
    },
    "text-table": {
      "version": "0.2.0",
      "dev": true
    },
    "through": {
      "version": "2.3.8"
    },
    "through2": {
      "version": "0.6.5",
      "dependencies": {
        "readable-stream": {
          "version": "1.0.34"
        }
      }
    },
    "timed-out": {
      "version": "2.0.0",
      "dev": true
    },
    "timers-browserify": {
      "version": "1.4.2"
    },
    "tiny-emitter": {
      "version": "1.1.0"
    },
    "tinymce": {
      "version": "4.3.12"
    },
    "title-case": {
      "version": "1.1.2"
    },
    "title-case-minors": {
      "version": "0.0.2"
    },
    "to-array": {
      "version": "0.1.4"
    },
    "to-camel-case": {
      "version": "1.0.0"
    },
    "to-capital-case": {
      "version": "0.1.1",
      "dependencies": {
        "to-no-case": {
          "version": "0.1.1"
        }
      }
    },
    "to-fast-properties": {
      "version": "1.0.2"
    },
    "to-no-case": {
      "version": "1.0.2"
    },
    "to-space-case": {
      "version": "1.0.0"
    },
    "to-title-case": {
      "version": "0.1.5"
    },
    "token-stream": {
      "version": "0.0.1"
    },
    "touch": {
      "version": "1.0.0",
      "dev": true,
      "dependencies": {
        "nopt": {
          "version": "1.0.10",
          "dev": true
        }
      }
    },
    "tough-cookie": {
      "version": "2.3.2"
    },
    "tr46": {
      "version": "0.0.3",
      "dev": true
    },
    "tracekit": {
      "version": "0.4.3"
    },
    "traverse": {
      "version": "0.6.6",
      "dev": true
    },
    "trim-newlines": {
      "version": "1.0.0"
    },
    "tryit": {
      "version": "1.0.3",
      "dev": true
    },
    "tty-browserify": {
      "version": "0.0.0"
    },
    "tunnel-agent": {
      "version": "0.4.3"
    },
    "tween.js": {
      "version": "16.3.1"
    },
    "twemoji": {
      "version": "1.3.2"
    },
    "type-check": {
      "version": "0.3.2",
      "dev": true
    },
    "type-detect": {
      "version": "1.0.0",
      "dev": true
    },
    "type-is": {
      "version": "1.6.14"
    },
    "typedarray": {
      "version": "0.0.6"
    },
    "typical": {
      "version": "2.6.0"
    },
    "ua-parser-js": {
      "version": "0.7.12"
    },
    "uglify-js": {
      "version": "2.7.0",
      "dependencies": {
        "async": {
          "version": "0.2.10"
        },
        "source-map": {
          "version": "0.5.6"
        }
      }
    },
    "uglify-to-browserify": {
      "version": "1.0.2"
    },
    "uid": {
      "version": "0.0.2"
    },
    "ultron": {
      "version": "1.0.2"
    },
    "underscore": {
      "version": "1.8.3"
    },
    "underscore-contrib": {
      "version": "0.3.0",
      "dependencies": {
        "underscore": {
          "version": "1.6.0"
        }
      }
    },
    "uniq": {
      "version": "1.0.1",
      "dev": true
    },
    "unpipe": {
      "version": "1.0.0"
    },
    "unquoted-property-validator": {
      "version": "1.0.0",
      "dev": true
    },
    "unreachable-branch-transform": {
      "version": "0.3.0",
      "dependencies": {
        "ast-types": {
          "version": "0.8.15"
        },
        "esprima-fb": {
          "version": "15001.1001.0-dev-harmony-fb"
        },
        "recast": {
          "version": "0.10.43"
        },
        "source-map": {
          "version": "0.5.6"
        }
      }
    },
    "unzip-response": {
      "version": "1.0.2"
    },
    "update-notifier": {
      "version": "0.3.2",
      "dev": true
    },
    "upper-case": {
      "version": "1.1.3"
    },
    "upper-case-first": {
      "version": "1.1.2"
    },
    "uppercamelcase": {
      "version": "1.1.0"
    },
    "url": {
      "version": "0.10.3",
      "dependencies": {
        "punycode": {
          "version": "1.3.2"
        }
      }
    },
    "url-template": {
      "version": "2.0.8"
    },
    "user-home": {
      "version": "1.1.1"
    },
    "utf8": {
      "version": "2.1.0"
    },
    "util": {
      "version": "0.10.3"
    },
    "util-deprecate": {
      "version": "1.0.2"
    },
    "util-extend": {
      "version": "1.0.3"
    },
    "utils-merge": {
      "version": "1.0.0"
    },
    "uuid": {
      "version": "2.0.1"
    },
    "valid-url": {
      "version": "1.0.9"
    },
    "validate-npm-package-license": {
      "version": "3.0.1"
    },
    "vary": {
      "version": "1.0.1"
    },
    "verror": {
      "version": "1.3.6"
    },
    "vm-browserify": {
      "version": "0.0.4"
    },
    "void-elements": {
      "version": "2.0.1"
    },
    "walk": {
      "version": "2.3.4"
    },
    "walk-back": {
      "version": "2.0.1"
    },
    "watchpack": {
      "version": "0.2.9"
    },
    "webidl-conversions": {
      "version": "3.0.1",
      "dev": true
    },
    "webpack": {
      "version": "1.13.1",
      "dependencies": {
        "async": {
          "version": "1.5.2"
        },
        "source-map": {
          "version": "0.5.6"
        },
        "uglify-js": {
          "version": "2.6.4",
          "dependencies": {
            "async": {
              "version": "0.2.10"
            }
          }
        }
      }
    },
    "webpack-bundle-analyzer": {
      "version": "2.2.1",
      "dev": true,
      "dependencies": {
        "accepts": {
          "version": "1.3.3",
          "dev": true
        },
        "acorn": {
          "version": "4.0.4",
          "dev": true
        },
        "chalk": {
          "version": "1.1.3",
          "dev": true
        },
        "commander": {
          "version": "2.9.0",
          "dev": true
        },
        "content-disposition": {
          "version": "0.5.2",
          "dev": true
        },
        "cookie": {
          "version": "0.3.1",
          "dev": true
        },
        "cookie-signature": {
          "version": "1.0.6",
          "dev": true
        },
        "destroy": {
          "version": "1.0.4",
          "dev": true
        },
        "escape-html": {
          "version": "1.0.3",
          "dev": true
        },
        "express": {
          "version": "4.14.1",
          "dev": true
        },
        "filesize": {
          "version": "3.5.4",
          "dev": true
        },
        "finalhandler": {
          "version": "0.5.1",
          "dev": true
        },
        "ipaddr.js": {
          "version": "1.2.0",
          "dev": true
        },
        "lodash": {
          "version": "4.17.4",
          "dev": true
        },
        "merge-descriptors": {
          "version": "1.0.1",
          "dev": true
        },
        "ms": {
          "version": "0.7.2",
          "dev": true
        },
        "negotiator": {
          "version": "0.6.1",
          "dev": true
        },
        "proxy-addr": {
          "version": "1.1.3",
          "dev": true
        },
        "qs": {
          "version": "6.2.0",
          "dev": true
        },
        "range-parser": {
          "version": "1.2.0",
          "dev": true
        },
        "send": {
          "version": "0.14.2",
          "dev": true
        },
        "serve-static": {
          "version": "1.11.2",
          "dev": true
        },
        "supports-color": {
          "version": "2.0.0",
          "dev": true
        },
        "vary": {
          "version": "1.1.0",
          "dev": true
        }
      }
    },
    "webpack-core": {
      "version": "0.6.9",
      "dependencies": {
        "source-map": {
          "version": "0.4.4"
        }
      }
    },
    "webpack-dashboard": {
      "version": "0.2.0",
      "dev": true,
      "dependencies": {
        "accepts": {
          "version": "1.3.3",
          "dev": true
        },
        "base64-arraybuffer": {
          "version": "0.1.5",
          "dev": true
        },
        "base64id": {
          "version": "1.0.0",
          "dev": true
        },
        "commander": {
          "version": "2.9.0",
          "dev": true
        },
        "component-emitter": {
          "version": "1.1.2",
          "dev": true
        },
        "cookie": {
          "version": "0.3.1",
          "dev": true
        },
        "debug": {
          "version": "2.3.3",
          "dev": true
        },
        "engine.io": {
          "version": "1.8.2",
          "dev": true
        },
        "engine.io-client": {
          "version": "1.8.2",
          "dev": true,
          "dependencies": {
            "component-emitter": {
              "version": "1.2.1",
              "dev": true
            }
          }
        },
        "engine.io-parser": {
          "version": "1.3.2",
          "dev": true
        },
        "filesize": {
          "version": "3.5.4",
          "dev": true
        },
        "ms": {
          "version": "0.7.2",
          "dev": true
        },
        "negotiator": {
          "version": "0.6.1",
          "dev": true
        },
        "object-assign": {
          "version": "4.1.0",
          "dev": true
        },
        "parsejson": {
          "version": "0.0.3",
          "dev": true
        },
        "parseqs": {
          "version": "0.0.5",
          "dev": true
        },
        "parseuri": {
          "version": "0.0.5",
          "dev": true
        },
        "socket.io": {
          "version": "1.7.2",
          "dev": true
        },
        "socket.io-adapter": {
          "version": "0.5.0",
          "dev": true
        },
        "socket.io-client": {
          "version": "1.7.2",
          "dev": true,
          "dependencies": {
            "component-emitter": {
              "version": "1.2.1",
              "dev": true
            }
          }
        },
        "socket.io-parser": {
          "version": "2.3.1",
          "dev": true,
          "dependencies": {
            "debug": {
              "version": "2.2.0",
              "dev": true
            },
            "ms": {
              "version": "0.7.1",
              "dev": true
            }
          }
        },
        "ws": {
          "version": "1.1.1",
          "dev": true
        },
        "xmlhttprequest-ssl": {
          "version": "1.5.3",
          "dev": true
        }
      }
    },
    "webpack-dev-middleware": {
      "version": "1.2.0",
      "dependencies": {
        "memory-fs": {
          "version": "0.2.0"
        }
      }
    },
    "webpack-dev-server": {
      "version": "1.11.0",
      "dev": true
    },
    "webpack-sources": {
      "version": "0.1.4",
      "dependencies": {
        "source-map": {
          "version": "0.5.6"
        }
      }
    },
    "wemoji": {
      "version": "0.1.9"
    },
    "whatwg-fetch": {
      "version": "2.0.2"
    },
    "whatwg-url": {
      "version": "3.1.0",
      "dev": true
    },
    "which": {
      "version": "1.2.12"
    },
    "which-module": {
      "version": "1.0.0"
    },
    "wide-align": {
      "version": "1.1.0"
    },
    "window-size": {
      "version": "0.1.0"
    },
    "with": {
      "version": "5.1.1"
    },
    "wordwrap": {
      "version": "0.0.2"
    },
    "wp-error": {
      "version": "1.3.0"
    },
    "wpcom": {
      "version": "5.3.0"
    },
    "wpcom-oauth": {
      "version": "0.3.3",
      "dependencies": {
        "cookiejar": {
          "version": "1.3.0"
        },
        "extend": {
          "version": "1.2.1"
        },
        "formidable": {
          "version": "1.0.14"
        },
        "methods": {
          "version": "0.0.1"
        },
        "mime": {
          "version": "1.2.5"
        },
        "qs": {
          "version": "0.6.5"
        },
        "superagent": {
          "version": "0.17.0",
          "dependencies": {
            "debug": {
              "version": "0.7.4"
            }
          }
        }
      }
    },
    "wpcom-proxy-request": {
      "version": "3.0.0"
    },
    "wpcom-xhr-request": {
      "version": "1.0.0"
    },
    "wrap-ansi": {
      "version": "2.1.0"
    },
    "wrappy": {
      "version": "1.0.2"
    },
    "write": {
      "version": "0.2.1",
      "dev": true
    },
    "write-file-stdout": {
      "version": "0.0.2",
      "dev": true
    },
    "ws": {
      "version": "1.0.1"
    },
    "wtf-8": {
      "version": "1.0.0",
      "dev": true
    },
    "xdg-basedir": {
      "version": "1.0.1",
      "dev": true
    },
    "xgettext-js": {
      "version": "1.0.0",
      "dependencies": {
        "babylon": {
          "version": "6.8.4"
        }
      }
    },
    "xml": {
      "version": "1.0.1",
      "dev": true
    },
    "xml-char-classes": {
      "version": "1.0.0"
    },
    "xml-name-validator": {
      "version": "2.0.1",
      "dev": true
    },
    "xmlhttprequest-ssl": {
      "version": "1.5.1"
    },
    "xtend": {
      "version": "4.0.1"
    },
    "y18n": {
      "version": "3.2.1"
    },
    "yallist": {
      "version": "2.0.0"
    },
    "yargs": {
      "version": "3.10.0"
    },
    "yargs-parser": {
      "version": "2.4.1",
      "dependencies": {
        "camelcase": {
          "version": "3.0.0"
        }
      }
    },
    "yeast": {
      "version": "0.1.2"
    },
    "zero-fill": {
      "version": "2.2.3"
    }
  }
}<|MERGE_RESOLUTION|>--- conflicted
+++ resolved
@@ -33,19 +33,11 @@
       "version": "0.8.2"
     },
     "ajv": {
-<<<<<<< HEAD
-      "version": "4.10.4",
-      "dev": true
-    },
-    "ajv-keywords": {
-      "version": "1.5.0",
-=======
       "version": "4.11.2",
       "dev": true
     },
     "ajv-keywords": {
       "version": "1.5.1",
->>>>>>> 9f8620b6
       "dev": true
     },
     "align-text": {
@@ -564,11 +556,7 @@
       }
     },
     "caniuse-db": {
-<<<<<<< HEAD
-      "version": "1.0.30000604"
-=======
       "version": "1.0.30000618"
->>>>>>> 9f8620b6
     },
     "caseless": {
       "version": "0.11.0"
@@ -1691,16 +1679,12 @@
       "version": "1.0.0"
     },
     "gauge": {
-<<<<<<< HEAD
-      "version": "2.6.0"
-=======
       "version": "2.7.2",
       "dependencies": {
         "supports-color": {
           "version": "0.2.0"
         }
       }
->>>>>>> 9f8620b6
     },
     "gaze": {
       "version": "1.1.2"
@@ -2763,11 +2747,7 @@
       }
     },
     "node-abi": {
-<<<<<<< HEAD
-      "version": "1.0.3"
-=======
       "version": "1.2.1"
->>>>>>> 9f8620b6
     },
     "node-contains": {
       "version": "1.0.0"
@@ -2870,7 +2850,6 @@
       }
     },
     "npmlog": {
-<<<<<<< HEAD
       "version": "4.0.2",
       "dependencies": {
         "gauge": {
@@ -2880,9 +2859,6 @@
           "version": "0.2.0"
         }
       }
-=======
-      "version": "4.0.2"
->>>>>>> 9f8620b6
     },
     "nth-check": {
       "version": "1.0.1",
@@ -3090,11 +3066,7 @@
       "dev": true
     },
     "postcss": {
-<<<<<<< HEAD
-      "version": "5.2.8",
-=======
       "version": "5.2.11",
->>>>>>> 9f8620b6
       "dependencies": {
         "chalk": {
           "version": "1.1.3",
